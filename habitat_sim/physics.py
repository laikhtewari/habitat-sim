# Copyright (c) Facebook, Inc. and its affiliates.
# This source code is licensed under the MIT license found in the
# LICENSE file in the root directory of this source tree.

from habitat_sim._ext.habitat_sim_bindings import (
<<<<<<< HEAD
    ArticulatedObjectManager,
    JointMotorSettings,
    ManagedArticulatedObject,
    ManagedBulletArticulatedObject,
    ManagedBulletRigidObject,
=======
    CollisionGroupHelper,
    CollisionGroups,
>>>>>>> 1ede684e
    ManagedRigidObject,
    MotionType,
    PhysicsSimulationLibrary,
    RaycastResults,
    RayHitInfo,
    RigidObjectManager,
    VelocityControl,
)

__all__ = [
    "ManagedRigidObject",
    "ManagedBulletRigidObject",
    "ManagedArticulatedObject",
    "ManagedBulletArticulatedObject",
    "RigidObjectManager",
    "ArticulatedObjectManager",
    "PhysicsSimulationLibrary",
    "MotionType",
    "VelocityControl",
    "RayHitInfo",
    "RaycastResults",
<<<<<<< HEAD
    "JointMotorSettings",
=======
    "CollisionGroups",
    "CollisionGroupHelper",
>>>>>>> 1ede684e
]<|MERGE_RESOLUTION|>--- conflicted
+++ resolved
@@ -3,16 +3,13 @@
 # LICENSE file in the root directory of this source tree.
 
 from habitat_sim._ext.habitat_sim_bindings import (
-<<<<<<< HEAD
     ArticulatedObjectManager,
+    CollisionGroupHelper,
+    CollisionGroups,
     JointMotorSettings,
     ManagedArticulatedObject,
     ManagedBulletArticulatedObject,
     ManagedBulletRigidObject,
-=======
-    CollisionGroupHelper,
-    CollisionGroups,
->>>>>>> 1ede684e
     ManagedRigidObject,
     MotionType,
     PhysicsSimulationLibrary,
@@ -34,10 +31,7 @@
     "VelocityControl",
     "RayHitInfo",
     "RaycastResults",
-<<<<<<< HEAD
     "JointMotorSettings",
-=======
     "CollisionGroups",
     "CollisionGroupHelper",
->>>>>>> 1ede684e
 ]