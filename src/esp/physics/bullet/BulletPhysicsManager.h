// Copyright (c) Facebook, Inc. and its affiliates.
// This source code is licensed under the MIT license found in the
// LICENSE file in the root directory of this source tree.

#ifndef ESP_PHYSICS_BULLET_BULLETPHYSICSMANAGER_H_
#define ESP_PHYSICS_BULLET_BULLETPHYSICSMANAGER_H_

/** @file
 * @brief Class @ref esp::physics::BulletPhysicsManager
 */

/* Bullet Physics Integration */
#include <Magnum/BulletIntegration/DebugDraw.h>
#include <Magnum/BulletIntegration/Integration.h>
#include <Magnum/BulletIntegration/MotionState.h>
#include <btBulletDynamicsCommon.h>

#include "BulletDynamics/ConstraintSolver/btPoint2PointConstraint.h"
#include "BulletDynamics/Featherstone/btMultiBodyConstraintSolver.h"
#include "BulletDynamics/Featherstone/btMultiBodyFixedConstraint.h"
#include "BulletDynamics/Featherstone/btMultiBodyJointMotor.h"
#include "BulletDynamics/Featherstone/btMultiBodyPoint2Point.h"

#include "BulletDynamics/Featherstone/btMultiBodyDynamicsWorld.h"

#include "BulletDebugManager.h"
#include "BulletRigidObject.h"
#include "BulletRigidStage.h"
#include "esp/physics/PhysicsManager.h"
#include "esp/physics/bullet/BulletRigidObject.h"

namespace esp {
namespace physics {

/**
@brief Dynamic stage and object manager interfacing with Bullet physics
engine: https://github.com/bulletphysics/bullet3.

See @ref btMultiBodyDynamicsWorld.

Enables @ref RigidObject simulation with @ref MotionType::DYNAMIC.

This class handles initialization and stepping of the world as well as getting
and setting global simulation parameters. The @ref BulletRigidObject class
handles most of the specific implementations for object interactions with
Bullet.
*/
class BulletPhysicsManager : public PhysicsManager {
 public:
  /**
   * @brief Construct a @ref BulletPhysicsManager with access to specific
   * resourse assets.
   *
   * @param _resourceManager The @ref esp::assets::ResourceManager which
   * tracks the assets this
   * @ref BulletPhysicsManager will have access to.
   */
  explicit BulletPhysicsManager(
      assets::ResourceManager& _resourceManager,
<<<<<<< HEAD
      const metadata::attributes::PhysicsManagerAttributes::cptr
          _physicsManagerAttributes);
=======
      const metadata::attributes::PhysicsManagerAttributes::cptr&
          _physicsManagerAttributes)
      : PhysicsManager(_resourceManager, _physicsManagerAttributes) {
    collisionObjToObjIds_ =
        std::make_shared<std::map<const btCollisionObject*, int>>();
  };
>>>>>>> ac445192

  /** @brief Destructor which destructs necessary Bullet physics structures.*/
  ~BulletPhysicsManager() override;

  //============ Simulator functions =============

  /**
   * @brief Load, parse, and import a URDF file instantiating an @ref
   * BulletArticulatedObject in the world.
   *
   * @return A unique id for the @ref BulletArticulatedObject, allocated from
   * the same id set as rigid objects.
   */
  virtual int addArticulatedObjectFromURDF(const std::string& filepath,
                                           DrawableGroup* drawables,
                                           bool fixedBase = false,
                                           float globalScale = 1.0,
                                           float massScale = 1.0,
                                           bool forceReload = false) override;

  /** @brief Step the physical world forward in time. Time may only advance in
   * increments of @ref fixedTimeStep_. See @ref
   * btMultiBodyDynamicsWorld::stepSimulation.
   * @param dt The desired amount of time to advance the physical world.
   */
  void stepPhysics(double dt) override;

  /** @brief Set the gravity of the physical world.
   * @param gravity The desired gravity force of the physical world.
   */
  void setGravity(const Magnum::Vector3& gravity) override;

  /** @brief Get the current gravity in the physical world.
   * @return The current gravity vector in the physical world.
   */
  Magnum::Vector3 getGravity() const override;

  //============ Interacting with objects =============
  // NOTE: engine specifics for interaction are handled by the objects
  // themselves...

  //============ Bullet-specific Object Setter functions =============

  /** @brief Set the scalar collision margin of an object.
   * See @ref BulletRigidObject::setMargin.
   * @param  physObjectID The object ID and key identifying the object in @ref
   * PhysicsManager::existingObjects_.
   * @param  margin The desired collision margin for the object.
   */
  void setMargin(const int physObjectID, const double margin) override;

  /** @brief Set the friction coefficient of the stage collision geometry. See
   * @ref staticStageObject_. See @ref
   * BulletRigidObject::setFrictionCoefficient.
   * @param frictionCoefficient The scalar friction coefficient of the stage
   * geometry.
   */
  void setStageFrictionCoefficient(const double frictionCoefficient) override;

  /** @brief Set the coefficient of restitution for the stage collision
   * geometry. See @ref staticStageObject_. See @ref
   * BulletRigidObject::setRestitutionCoefficient.
   * @param restitutionCoefficient The scalar coefficient of restitution to set.
   */
  void setStageRestitutionCoefficient(
      const double restitutionCoefficient) override;

  //============ Bullet-specific Object Getter functions =============

  /** @brief Get the scalar collision margin of an object.
   * See @ref BulletRigidObject::getMargin.
   * @param  physObjectID The object ID and key identifying the object in @ref
   * PhysicsManager::existingObjects_.
   * @return The scalar collision margin of the object or @ref
   * esp::PHYSICS_ATTR_UNDEFINED if failed..
   */
  double getMargin(const int physObjectID) const override;

  /** @brief Get the current friction coefficient of the stage collision
   * geometry. See @ref staticStageObject_ and @ref
   * BulletRigidObject::getFrictionCoefficient.
   * @return The scalar friction coefficient of the stage geometry.
   */
  double getStageFrictionCoefficient() const override;

  /** @brief Get the current coefficient of restitution for the stage
   * collision geometry. This determines the ratio of initial to final relative
   * velocity between the stage and collidiing object. See @ref
   * staticStageObject_ and BulletRigidObject::getRestitutionCoefficient.
   * @return The scalar coefficient of restitution for the stage geometry.
   */
  double getStageRestitutionCoefficient() const override;

  /**
   * @brief Query the Aabb from bullet physics for the root compound shape of a
   * rigid body in its local space. See @ref btCompoundShape::getAabb.
   * @param physObjectID The object ID and key identifying the object in @ref
   * PhysicsManager::existingObjects_.
   * @return The Aabb.
   */
  const Magnum::Range3D getCollisionShapeAabb(const int physObjectID) const;

  /**
   * @brief Query the Aabb from bullet physics for the root compound shape of
   * the static stage in its local space. See @ref btCompoundShape::getAabb.
   * @return The stage collision Aabb.
   */
  const Magnum::Range3D getStageCollisionShapeAabb() const;

  /** @brief Render the debugging visualizations provided by @ref
   * Magnum::BulletIntegration::DebugDraw. This draws wireframes for all
   * collision objects.
   * @param projTrans The composed projection and transformation matrix for the
   * render camera.
   */
  void debugDraw(const Magnum::Matrix4& projTrans) const override;

  /**
   * @brief Check whether an object is in contact with any other objects or the
   * stage.
   *
   * @param physObjectID The object ID and key identifying the object in @ref
   * PhysicsManager::existingObjects_.
   * @return Whether or not the object is in contact with any other collision
   * enabled objects.
   */
  bool contactTest(const int physObjectID) override;

  // TODO: document
  void overrideCollisionGroup(const int physObjectID,
                              CollisionGroup group) const override;

  /**
   * @brief Return ContactPointData objects describing the contacts from the
   * most recent physics substep. This implementation is roughly identical to
   * PyBullet's getContactPoints.
   */
  std::vector<ContactPointData> getContactPoints() const override;

  /**
   * @brief Cast a ray into the collision world and return a @ref RaycastResults
   * with hit information.
   *
   * @param ray The ray to cast. Need not be unit length, but returned hit
   * distances will be in units of ray length.
   * @param maxDistance The maximum distance along the ray direction to search.
   * In units of ray length.
   * @return The raycast results sorted by distance.
   */
  RaycastResults castRay(const esp::geo::Ray& ray,
                         double maxDistance = 100.0) override;

  //============ Point To Point Constraints =============

  /**
   * @brief Create a ball&socket joint to constrain a DYNAMIC RigidObject
   * provided a position in local or global coordinates.
   * @param objectId The id of the RigidObject to constrain.
   * @param position The position of the ball and socket joint pivot.
   * @param positionLocal Indicates whether the position is provided in global
   * or object local coordinates.
   * @return The unique id of the new constraint.
   */
  int createRigidP2PConstraint(int objectId,
                               const Magnum::Vector3& position,
                               bool positionLocal = true) override;

  // point2point constraint between multibody and rigid body
  int createArticulatedP2PConstraint(
      int articulatedObjectId,
      int linkId,
      int objectId,
      float maxImpulse,
      const Corrade::Containers::Optional<Magnum::Vector3>& pivotA,
      const Corrade::Containers::Optional<Magnum::Vector3>& pivotB) override;

  int createArticulatedFixedConstraint(
      int articulatedObjectId,
      int linkId,
      int objectId,
      float maxImpulse,
      const Corrade::Containers::Optional<Magnum::Vector3>& pivotA,
      const Corrade::Containers::Optional<Magnum::Vector3>& pivotB) override;

  /**
   * @brief Create a ball&socket joint to constrain two links of two
   * ArticulatedObjects to one another with local offsets for each.
   * @param articulatedObjectIdA The id of the first ArticulatedObject to
   * constrain.
   * @param linkIdA The local id of the first ArticulatedLink to constrain.
   * @param linkOffsetA The position of the first ball and socket joint pivot in
   * link A local space.
   * @param articulatedObjectIdB The id of the second ArticulatedObject to
   * constrain.
   * @param linkIdB The local id of the second ArticulatedLink to constrain.
   * @param linkOffsetB The position of the ball and socket joint pivot in link
   * B local space.
   * @return The unique id of the new constraint.
   */
  virtual int createArticulatedP2PConstraint(int articulatedObjectIdA,
                                             int linkIdA,
                                             const Magnum::Vector3& linkOffsetA,
                                             int articulatedObjectIdB,
                                             int linkIdB,
                                             const Magnum::Vector3& linkOffsetB,
                                             float maxImpulse = 2.0) override;

  /**
   * @brief Create a ball&socket joint to constrain two links of two
   * ArticulatedObjects to one another at some global point.
   * @param articulatedObjectIdA The id of the first ArticulatedObject to
   * constrain.
   * @param linkIdA The local id of the first ArticulatedLink to constrain.
   * @param articulatedObjectIdB The id of the second ArticulatedObject to
   * constrain.
   * @param linkIdB The local id of the second ArticulatedLink to constrain.
   * @param globalConstraintPoint The position of the ball and socket joint
   * pivot in global space.
   * @return The unique id of the new constraint.
   */
  virtual int createArticulatedP2PConstraint(
      int articulatedObjectIdA,
      int linkIdA,
      int articulatedObjectIdB,
      int linkIdB,
      const Magnum::Vector3& globalConstraintPoint,
      float maxImpulse = 2.0) override;

  /**
   * @brief Create a ball&socket joint to constrain a single link of an
   * ArticulatedObject provided a position in global coordinates and a local
   * offset.
   * @param articulatedObjectId The id of the ArticulatedObject to constrain.
   * @param linkId The local id of the ArticulatedLink to constrain.
   * @param linkOffset The position of the ball and socket joint pivot in link
   * local coordinates.
   * @param pickPos The global position of the ball and socket joint pivot.
   * @return The unique id of the new constraint.
   */
  int createArticulatedP2PConstraint(int articulatedObjectId,
                                     int linkId,
                                     const Magnum::Vector3& linkOffset,
                                     const Magnum::Vector3& pickPos,
                                     float maxImpulse = 2.0) override;

  /**
   * @brief Create a ball&socket joint to constrain a single link of an
   * ArticulatedObject provided a position in global coordinates.
   * @param articulatedObjectId The id of the ArticulatedObject to constrain.
   * @param linkId The local id of the ArticulatedLink to constrain.
   * @param pickPos The global position of the ball and socket joint pivot.
   * @return The unique id of the new constraint.
   */
  int createArticulatedP2PConstraint(int articulatedObjectId,
                                     int linkId,
                                     const Magnum::Vector3& pickPos,
                                     float maxImpulse = 2.0) override;

  /**
   * @brief Update the position target (pivot) of a constraint. Note: intended
   * only for use with (object -> world) constraints, rather than (object <->
   * object) constraints.
   * @param p2pId The id of the constraint to update.
   * @param pivot The new position target of the constraint.
   */
  void updateP2PConstraintPivot(int p2pId,
                                const Magnum::Vector3& pivot) override;

  /**
   * @brief Remove a constraint by id.
   * @param constraintId The id of the constraint to remove.
   */
  void removeConstraint(int constraintId) override;

  int nextConstraintId_ = 0;
  std::map<int, btMultiBodyPoint2Point*> articulatedP2ps;
  std::map<int, btMultiBodyFixedConstraint*> articulatedFixedConstraints;
  std::map<int, btPoint2PointConstraint*> rigidP2ps;

  int getNumActiveContactPoints() override {
    return BulletDebugManager::get().getNumActiveContactPoints(bWorld_.get());
  }
  int getNumActiveOverlappingPairs() override {
    return BulletDebugManager::get().getNumActiveOverlappingPairs(
        bWorld_.get());
  }
  std::string getStepCollisionSummary() override {
    return BulletDebugManager::get().getStepCollisionSummary(bWorld_.get());
  }

  /**
   * @brief Perform discrete collision detection for the scene.
   */
  virtual void performDiscreteCollisionDetection() override {
    bWorld_->getCollisionWorld()->performDiscreteCollisionDetection();
    m_recentNumSubStepsTaken = -1;  // TODO: handle this more gracefully
  };

 protected:
  //============ Initialization =============
  /**
   * @brief Finalize physics initialization: Setup staticStageObject_ and
   * initialize any other physics-related values.
   */
  bool initPhysicsFinalize() override;

  //============ Object/Stage Instantiation =============
  /**
   * @brief Finalize stage initialization. Checks that the collision
   * mesh can be used by Bullet. See @ref BulletRigidObject::initializeStage.
   * Bullet mesh conversion adapted from:
   * https://github.com/mosra/magnum-integration/issues/20
   * @param handle The handle of the attributes structure defining physical
   * properties of the stage.
   * @return true if successful and false otherwise
   */
  bool addStageFinalize(const std::string& handle) override;

  /** @brief Create and initialize an @ref RigidObject and add
   * it to existingObjects_ map keyed with newObjectID
   * @param newObjectID valid object ID for the new object
   * @param meshGroup The object's mesh.
   * @param handle The handle to the physical object's template defining its
   * physical parameters.
   * @param objectNode Valid, existing scene node
   * @return whether the object has been successfully initialized and added to
   * existingObjects_ map
   */
  bool makeAndAddRigidObject(int newObjectID,
                             const std::string& handle,
                             scene::SceneNode* objectNode) override;

  btDbvtBroadphase bBroadphase_;
  btDefaultCollisionConfiguration bCollisionConfig_;

  btMultiBodyConstraintSolver bSolver_;
  btCollisionDispatcher bDispatcher_{&bCollisionConfig_};

  /** @brief A pointer to the Bullet world. See @ref btMultiBodyDynamicsWorld.*/
  std::shared_ptr<btMultiBodyDynamicsWorld> bWorld_;

  mutable Magnum::BulletIntegration::DebugDraw debugDrawer_;

  //! keep a map of collision objects to object ids for quick lookups from
  //! Bullet collision checking.
  std::shared_ptr<std::map<const btCollisionObject*, int>>
      collisionObjToObjIds_;

  int m_recentNumSubStepsTaken = -1;  // for recent call to stepPhysics

 private:
  /** @brief Check if a particular mesh can be used as a collision mesh for
   * Bullet.
   * @param meshData The mesh to validate. Only a triangle mesh is valid. Checks
   * that the only #ref Magnum::MeshPrimitive are @ref
   * Magnum::MeshPrimitive::Triangles.
   * @return true if valid, false otherwise.
   */
  bool isMeshPrimitiveValid(const assets::CollisionMeshData& meshData) override;

  void lookUpObjectIdAndLinkId(const btCollisionObject* colObj,
                               int* objectId,
                               int* linkId) const;

  ESP_SMART_POINTERS(BulletPhysicsManager)

};  // end class BulletPhysicsManager
}  // end namespace physics
}  // end namespace esp

#endif  // ESP_PHYSICS_BULLET_BULLETPHYSICSMANAGER_H_<|MERGE_RESOLUTION|>--- conflicted
+++ resolved
@@ -57,17 +57,8 @@
    */
   explicit BulletPhysicsManager(
       assets::ResourceManager& _resourceManager,
-<<<<<<< HEAD
       const metadata::attributes::PhysicsManagerAttributes::cptr
           _physicsManagerAttributes);
-=======
-      const metadata::attributes::PhysicsManagerAttributes::cptr&
-          _physicsManagerAttributes)
-      : PhysicsManager(_resourceManager, _physicsManagerAttributes) {
-    collisionObjToObjIds_ =
-        std::make_shared<std::map<const btCollisionObject*, int>>();
-  };
->>>>>>> ac445192
 
   /** @brief Destructor which destructs necessary Bullet physics structures.*/
   ~BulletPhysicsManager() override;
