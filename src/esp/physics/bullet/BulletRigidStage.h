// Copyright (c) Facebook, Inc. and its affiliates.
// This source code is licensed under the MIT license found in the
// LICENSE file in the root directory of this source tree.

#ifndef ESP_PHYSICS_BULLET_BULLETRIGIDSTAGE_H_
#define ESP_PHYSICS_BULLET_BULLETRIGIDSTAGE_H_

#include "esp/physics/RigidStage.h"
#include "esp/physics/bullet/BulletBase.h"

/** @file
 * @brief Class @ref esp::physics::BulletRigidStage
 */
namespace esp {
namespace physics {

/**
 * @brief An individual rigid stage instance implementing an interface with
 * Bullet physics to enable dynamics. See @ref btCollisionObject
 */

class BulletRigidStage : public BulletBase, public RigidStage {
 public:
  BulletRigidStage(scene::SceneNode* rigidBodyNode,
                   const assets::ResourceManager& resMgr,
                   std::shared_ptr<btMultiBodyDynamicsWorld> bWorld,
                   std::shared_ptr<std::map<const btCollisionObject*, int>>
                       collisionObjToObjIds);

  /**
   * @brief Destructor cleans up simulation structures for the stage object.
   */
  virtual ~BulletRigidStage();

 private:
  /**
   * @brief Finalize the initialization of this @ref RigidScene
   * geometry.  This holds bullet-specific functionality for stages.
   * @param resMgr Reference to resource manager, to access relevant components
   * pertaining to the stage object
   * @return true if initialized successfully, false otherwise.
   */
  bool initialization_LibSpecific() override;

  /**
   * @brief Recursively construct the static collision mesh objects from
   * imported assets.
   * @param transformFromParentToWorld The cumulative parent-to-world
   * transformation matrix constructed by composition down the @ref
   * MeshTransformNode tree to the current node.
   * @param meshGroup Access structure for collision mesh data.
   * @param node The current @ref MeshTransformNode in the recursion.
   */
  void constructBulletSceneFromMeshes(
      const Magnum::Matrix4& transformFromParentToWorld,
      const std::vector<assets::CollisionMeshData>& meshGroup,
      const assets::MeshTransformNode& node);

<<<<<<< HEAD
  std::string getCollisionDebugName(int subpartId);
=======
  /**
   * @brief Adds static stage collision objects to the simulation world after
   * contructing them if necessary.
   */
  void constructAndAddCollisionObjects();

  /**
   * @brief Set the stage to collidable or not by adding/removing the static
   * collision shapes from the simulation world.
   */
  bool setCollidable(bool collidable) override;
>>>>>>> fe9f78bf

 public:
  /**
   * @brief Query the Aabb from bullet physics for the root compound shape of
   * the rigid body in its local space. See @ref btCompoundShape::getAabb.
   * @return The Aabb.
   */
  virtual const Magnum::Range3D getCollisionShapeAabb() const override;

  /** @brief Get the scalar friction coefficient of the stage object. Only
   * used for dervied dynamic implementations of @ref RigidStage.
   * @return The scalar friction coefficient of the stage object.
   */
  virtual double getFrictionCoefficient() const override;

  /** @brief Get the scalar coefficient of restitution  of the stage object.
   * Only used for dervied dynamic implementations of @ref RigidStage.
   * @return The scalar coefficient of restitution  of the stage object.
   */
  virtual double getRestitutionCoefficient() const override;

  /** @brief Set the scalar friction coefficient of the stage object.
   * See @ref btCollisionObject::setFriction.
   * @param frictionCoefficient The new scalar friction coefficient of the
   * stage object.
   */
  void setFrictionCoefficient(const double frictionCoefficient) override;

  /** @brief Set the scalar coefficient of restitution of the stage object.
   * See @ref btCollisionObject::setRestitution.
   * @param restitutionCoefficient The new scalar coefficient of restitution of
   * the stage object.
   */
  void setRestitutionCoefficient(const double restitutionCoefficient) override;

 private:
  // === Physical stage ===

  //! Stage data: Bullet triangular mesh vertices
  std::vector<std::unique_ptr<btTriangleIndexVertexArray>> bStageArrays_;

  //! Stage data: Bullet triangular mesh shape
  std::vector<std::unique_ptr<btBvhTriangleMeshShape>> bStageShapes_;

 public:
  ESP_SMART_POINTERS(BulletRigidStage)

};  // class BulletRigidStage

}  // namespace physics
}  // namespace esp
#endif  // ESP_PHYSICS_BULLET_BULLETRIGIDSTAGE_H_<|MERGE_RESOLUTION|>--- conflicted
+++ resolved
@@ -56,9 +56,8 @@
       const std::vector<assets::CollisionMeshData>& meshGroup,
       const assets::MeshTransformNode& node);
 
-<<<<<<< HEAD
   std::string getCollisionDebugName(int subpartId);
-=======
+
   /**
    * @brief Adds static stage collision objects to the simulation world after
    * contructing them if necessary.
@@ -70,7 +69,6 @@
    * collision shapes from the simulation world.
    */
   bool setCollidable(bool collidable) override;
->>>>>>> fe9f78bf
 
  public:
   /**
