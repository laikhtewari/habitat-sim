// Copyright (c) Facebook, Inc. and its affiliates.
// This source code is licensed under the MIT license found in the
// LICENSE file in the root directory of this source tree.

#ifndef ESP_PHYSICS_PHYSICSMANAGER_H_
#define ESP_PHYSICS_PHYSICSMANAGER_H_

/** @file
 * @brief Class @ref esp::physics::PhysicsManager, enum @ref
 * esp::physics::PhysicsManager::PhysicsSimulationLibrary
 */

#include <map>
#include <memory>
#include <string>
#include <vector>

/* Bullet Physics Integration */

#include "ArticulatedObject.h"
#include "CollisionGroupHelper.h"
#include "RigidObject.h"
#include "RigidStage.h"
#include "URDFImporter.h"
#include "esp/assets/Asset.h"
#include "esp/assets/BaseMesh.h"
#include "esp/assets/CollisionMeshData.h"
#include "esp/assets/GenericInstanceMeshData.h"
#include "esp/assets/MeshData.h"
#include "esp/assets/MeshMetaData.h"
#include "esp/assets/ResourceManager.h"
#include "esp/gfx/DrawableGroup.h"
#include "esp/io/URDFParser.h"
#include "esp/scene/SceneNode.h"

namespace esp {
//! core physics simulation namespace
namespace sim {
class Simulator;
}
namespace physics {

//! Holds information about one ray hit instance.
struct RayHitInfo {
  //! The id of the object hit by this ray. Stage hits are -1.
  int objectId{};
  //! The first impact point of the ray in world space.
  Magnum::Vector3 point;
  //! The collision object normal at the point of impact.
  Magnum::Vector3 normal;
  //! Distance along the ray direction from the ray origin (in units of ray
  //! length).
  double rayDistance{};

  ESP_SMART_POINTERS(RayHitInfo)
};

//! Holds information about all ray hit instances from a ray cast.
struct RaycastResults {
  std::vector<RayHitInfo> hits;
  esp::geo::Ray ray;

  bool hasHits() const { return hits.size() > 0; }

  void sortByDistance() {
    std::sort(hits.begin(), hits.end(),
              [](const RayHitInfo& A, const RayHitInfo& B) {
                return A.rayDistance < B.rayDistance;
              });
  }

  ESP_SMART_POINTERS(RaycastResults)
};

// based on Bullet b3ContactPointData
struct ContactPointData {
  int objectIdA = -2;  // stage is -1
  int objectIdB = -2;
  int linkIndexA = -1;  // -1 if not a multibody
  int linkIndexB = -1;

  Magnum::Vector3 positionOnAInWS;  // contact point location on object A, in
                                    // world space coordinates
  Magnum::Vector3 positionOnBInWS;  // contact point location on object B, in
                                    // world space coordinates
  Magnum::Vector3
      contactNormalOnBInWS;  // the separating contact normal, pointing from
                             // object B towards object A
  double contactDistance =
      0.0;  // negative number is penetration, positive is distance.

  double normalForce = 0.0;

  double linearFrictionForce1 = 0.0;
  double linearFrictionForce2 = 0.0;
  Magnum::Vector3 linearFrictionDirection1;
  Magnum::Vector3 linearFrictionDirection2;

  // the contact is considered active if at least one object is active (not
  // asleep)
  bool isActive = false;

  ESP_SMART_POINTERS(ContactPointData)
};
<<<<<<< HEAD

class RigidObjectManager;
=======
>>>>>>> 1f5eae89

class RigidObjectManager;

/**
@brief Kinematic and dynamic scene and object manager.

Responsible for tracking, updating, and synchronizing the state of the physical
world and all non-static geometry in the scene as well as interfacing with
specific physical simulation implementations.

The physical world in this case consists of any objects which can be manipulated
(kinematically or dynamically) or simulated and anything such objects must be
aware of (e.g. static scene collision geometry).

Will later manager multiple physical scenes, but currently assumes only one
unique physical world can exist.
*/
class PhysicsManager : public std::enable_shared_from_this<PhysicsManager> {
 public:
  //! ==== physics engines ====

  /**
  @brief The specific physics implementation used by the current @ref
  PhysicsManager. Each entry suggests a derived class of @ref PhysicsManager and
  @ref RigidObject implementing the specific interface to a simulation library.
  */
  enum class PhysicsSimulationLibrary {

    /**
     * The default implemenation of kineamtics through the base @ref
     * PhysicsManager class. Supports @ref esp::physics::MotionType::STATIC and
     * @ref esp::physics::MotionType::KINEMATIC objects of base class @ref
     * RigidObject. If the derived @ref PhysicsManager class for a desired @ref
     * PhysicsSimulationLibrary fails to initialize, it will default to @ref
     * PhysicsSimulationLibrary::NoPhysics.
     */
    NoPhysics,

    /**
     * An implemenation of dynamics through the Bullet Physics library.
     * Supports @ref esp::physics::MotionType::STATIC, @ref
     * esp::physics::MotionType::KINEMATIC, and @ref
     * esp::physics::MotionType::DYNAMIC objects of @ref RigidObject derived
     * class @ref BulletRigidObject. Suggests the use of @ref PhysicsManager
     * derived class
     * @ref BulletPhysicsManager
     */
    Bullet
  };

  /**
   * @brief Construct a #ref PhysicsManager with access to specific resource
   * assets.
   *
   * @param _resourceManager The @ref esp::assets::ResourceManager which
   * tracks the assets this
   * @param _physicsManagerAttributes The PhysicsManagerAttributes template used
   * to instantiate this physics manager.
   * @ref PhysicsManager will have access to.
   */
  explicit PhysicsManager(
      assets::ResourceManager& _resourceManager,
      const metadata::attributes::PhysicsManagerAttributes::cptr&
          _physicsManagerAttributes);

  /** @brief Destructor*/
  virtual ~PhysicsManager();

  /**
   * @brief Set a pointer to this physics manager's owning simulator.
   * */
  void setSimulator(esp::sim::Simulator* _simulator) {
    simulator_ = _simulator;
  }

  /**
   * @brief Initialization: load physical properties and setup the world.
   * @param node  The scene graph node which will act as the parent of all
   * physical scene and object nodes.
   * @param physMgr Simulator's shared pointer referencing this physics manager.
   */
  bool initPhysics(scene::SceneNode* node);

  /**
   * @brief Reset the simulation and physical world.
   * Sets the @ref worldTime_ to 0.0, does not change physical state.
   */
  virtual void reset() {
    /* TODO: reset object states or clear them? Other? */
    worldTime_ = 0.0;
  }

  /** @brief Stores references to a set of drawable elements. */
  using DrawableGroup = gfx::DrawableGroup;

  /**
   * @brief Initialize static scene collision geometry from loaded mesh data.
   * Only one 'scene' may be initialized per simulated world, but this scene may
   * contain several components (e.g. GLB heirarchy).
   *
   * @param initAttributes The attributes structure defining physical
   * properties of the scene.  Must be a copy of the attributes stored in the
   * Attributes Manager.
   * @param meshGroup collision meshs for the scene.
   * @return true if successful and false otherwise
   */
  bool addStage(
      const metadata::attributes::StageAttributes::ptr& initAttributes,
      const std::vector<assets::CollisionMeshData>& meshGroup);

  /**
   * @brief Instance and place a physics object from a @ref
   * esp::metadata::attributes::SceneObjectInstanceAttributes file.
   * @param objInstAttributes The attributes that describe the desired state to
   * set this object.
   * @param attributesHandle The handle of the object attributes used as the key
   * to query @ref esp::metadata::managers::ObjectAttributesManager.
   * @param defaultCOMCorrection The default value of whether COM-based
   * translation correction needs to occur.
   * @param attachmentNode If supplied, attach the new physical object to an
   * existing SceneNode.
   * @param lightSetup The string name of the desired lighting setup to use.
   * @return the instanced object's ID, mapping to it in @ref
   * PhysicsManager::existingObjects_ if successful, or @ref esp::ID_UNDEFINED.
   */
  int addObjectInstance(
      const esp::metadata::attributes::SceneObjectInstanceAttributes::ptr&
          objInstAttributes,
      const std::string& attributesHandle,
      bool defaultCOMCorrection = false,
      scene::SceneNode* attachmentNode = nullptr,
      const std::string& lightSetup = DEFAULT_LIGHTING_KEY);

  /** @brief Instance a physical object from an object properties template in
   * the @ref esp::metadata::managers::ObjectAttributesManager.  This method
   * will query for a drawable group from simulator.
   *
   * @param attributesHandle The handle of the object attributes used as the key
   * to query @ref esp::metadata::managers::ObjectAttributesManager.
   * @param attachmentNode If supplied, attach the new physical object to an
   * existing SceneNode.
   * @param lightSetup The string name of the desired lighting setup to use.
   * @return the instanced object's ID, mapping to it in @ref
   * PhysicsManager::existingObjects_ if successful, or @ref esp::ID_UNDEFINED.
   */
  int addObject(const std::string& attributesHandle,
                scene::SceneNode* attachmentNode = nullptr,
                const std::string& lightSetup = DEFAULT_LIGHTING_KEY);

  /** @brief Instance a physical object from an object properties template in
   * the @ref esp::metadata::managers::ObjectAttributesManager by template
   * ID.  This method will query for a drawable group from simulator.
   *
   * @param attributesID The ID of the object's template in @ref
   * esp::metadata::managers::ObjectAttributesManager
   * @param drawables Reference to the scene graph drawables group to enable
   * rendering of the newly initialized object.
   * @param attachmentNode If supplied, attach the new physical object to an
   * existing SceneNode.
   * @param lightSetup The string name of the desired lighting setup to use.
   * @return the instanced object's ID, mapping to it in @ref
   * PhysicsManager::existingObjects_ if successful, or @ref esp::ID_UNDEFINED.
   */
  int addObject(const int attributesID,
                scene::SceneNode* attachmentNode = nullptr,
                const std::string& lightSetup = DEFAULT_LIGHTING_KEY);

  /** @brief Instance a physical object from an object properties template in
   * the @ref esp::metadata::managers::ObjectAttributesManager.
   *
   * @param attributesHandle The handle of the object attributes used as the key
   * to query @ref esp::metadata::managers::ObjectAttributesManager.
   * @param drawables Reference to the scene graph drawables group to enable
   * rendering of the newly initialized object.
   * @param attachmentNode If supplied, attach the new physical object to an
   * existing SceneNode.
   * @param lightSetup The string name of the desired lighting setup to use.
   * @return the instanced object's ID, mapping to it in @ref
   * PhysicsManager::existingObjects_ if successful, or @ref esp::ID_UNDEFINED.
   */
  int addObject(const std::string& attributesHandle,
                DrawableGroup* drawables,
                scene::SceneNode* attachmentNode = nullptr,
                const std::string& lightSetup = DEFAULT_LIGHTING_KEY) {
    esp::metadata::attributes::ObjectAttributes::ptr attributes =
        resourceManager_.getObjectAttributesManager()->getObjectCopyByHandle(
            attributesHandle);
    if (!attributes) {
      LOG(ERROR) << "PhysicsManager::addObject : "
                    "Object creation failed due to unknown attributes "
                 << attributesHandle;
      return ID_UNDEFINED;
    }

    return addObject(attributes, drawables, attachmentNode, lightSetup);
  }  // addObject

  /** @brief Instance a physical object from an object properties template in
   * the @ref esp::metadata::managers::ObjectAttributesManager by template
   * ID.
   * @param attributesID The ID of the object's template in @ref
   * esp::metadata::managers::ObjectAttributesManager
   * @param drawables Reference to the scene graph drawables group to enable
   * rendering of the newly initialized object.
   * @param attachmentNode If supplied, attach the new physical object to an
   * existing SceneNode.
   * @param lightSetup The string name of the desired lighting setup to use.
   * @return the instanced object's ID, mapping to it in @ref
   * PhysicsManager::existingObjects_ if successful, or @ref esp::ID_UNDEFINED.
   */
  int addObject(const int attributesID,
                DrawableGroup* drawables,
                scene::SceneNode* attachmentNode = nullptr,
                const std::string& lightSetup = DEFAULT_LIGHTING_KEY) {
    const esp::metadata::attributes::ObjectAttributes::ptr attributes =
        resourceManager_.getObjectAttributesManager()->getObjectCopyByID(
            attributesID);
    if (!attributes) {
      LOG(ERROR) << "PhysicsManager::addObject : "
                    "Object creation failed due to unknown attributes ID "
                 << attributesID;
      return ID_UNDEFINED;
    }
    return addObject(attributes, drawables, attachmentNode, lightSetup);
  }  // addObject

  /** @brief Instance a physical object from an object properties template in
   * the @ref esp::metadata::managers::ObjectAttributesManager by template
   * handle.
   * @param objectAttributes The object's template in @ref
   * esp::metadata::managers::ObjectAttributesManager.
   * @param drawables Reference to the scene graph drawables group to enable
   * rendering of the newly initialized object.
   * @param attachmentNode If supplied, attach the new physical object to an
   * existing SceneNode.
   * @param lightSetup The string name of the desired lighting setup to use.
   * @return the instanced object's ID, mapping to it in @ref
   * PhysicsManager::existingObjects_ if successful, or @ref esp::ID_UNDEFINED.
   */
  int addObject(
      const esp::metadata::attributes::ObjectAttributes::ptr& objectAttributes,
      DrawableGroup* drawables,
      scene::SceneNode* attachmentNode = nullptr,
      const std::string& lightSetup = DEFAULT_LIGHTING_KEY);

  /** @brief Remove an object instance from the pysical scene by ID, destroying
   * its scene graph node and removing it from @ref
   * PhysicsManager::existingObjects_.
   *  @param physObjectID The ID (key) of the object instance in @ref
   * PhysicsManager::existingObjects_.
   * @param deleteObjectNode If true, deletes the object's scene node. Otherwise
   * detaches the object from simulation.
   * @param deleteVisualNode If true, deletes the object's visual node.
   * Otherwise detaches the object from simulation. Is not considered if
   * deleteObjectNode==true.
   */
  virtual void removeObject(const int physObjectID,
                            bool deleteObjectNode = true,
                            bool deleteVisualNode = true);

  /** @brief Get the number of objects mapped in @ref
   * PhysicsManager::existingObjects_.
   *  @return The size of @ref PhysicsManager::existingObjects_.
   */
  int getNumRigidObjects() const { return existingObjects_.size(); }

  /** @brief Get a list of existing object IDs (i.e., existing keys in @ref
   * PhysicsManager::existingObjects_.)
   *  @return List of object ID keys from @ref PhysicsManager::existingObjects_.
   */
  std::vector<int> getExistingObjectIDs() const {
    std::vector<int> v;
    v.reserve(existingObjects_.size());
    for (const auto& bro : existingObjects_) {
      v.push_back(bro.first);
    }
    return v;
  }

  /** @brief Get a list of existing object IDs for articulated objects (i.e.,
   * existing keys in @ref PhysicsManager::existingArticulatedObjects_.)
   *  @return List of object ID keys from @ref
   * PhysicsManager::existingArticulatedObjects_.
   */
  std::vector<int> getExistingArticulatedObjectIDs() const {
    std::vector<int> v;
    v.reserve(existingArticulatedObjects_.size());
    for (const auto& bro : existingArticulatedObjects_) {
      v.push_back(bro.first);
    }
    return v;
  }

  /** @brief Set the @ref MotionType of an object, allowing or disallowing its
   * manipulation by dynamic processes or kinematic control.
   * @param  physObjectID The object ID and key identifying the object in @ref
   * PhysicsManager::existingObjects_.
   * @param  mt The desired @ref MotionType of the object to set.
   */
  void setObjectMotionType(const int physObjectID, MotionType mt);

  /** @brief Get the @ref MotionType of an object.
   * @param  physObjectID The object ID and key identifying the object in @ref
   * PhysicsManager::existingObjects_.
   * @return The object's @ref MotionType
   */
  MotionType getObjectMotionType(const int physObjectID) const;

  //============= ArticulatedObject functions =============
  // TODO: think more about how these should be incorporated into the existing
  // framework
  /**
   * @brief Load, parse, and import a URDF file instantiating an @ref
   * ArticulatedObject in the world.
   *
   * Not implemented in base PhysicsManager.
   *
   * @return A unique id for the @ref ArticulatedObject, allocated from the same
   * id set as rigid objects.
   */
  virtual int addArticulatedObjectFromURDF(
      CORRADE_UNUSED const std::string& filepath,
      CORRADE_UNUSED DrawableGroup* drawables,
      CORRADE_UNUSED bool fixedBase = false,
      CORRADE_UNUSED float globalScale = 1.0,
      CORRADE_UNUSED float massScale = 1.0,
      CORRADE_UNUSED bool forceReload = false) {
    Magnum::Debug{} << "addArticulatedObjectFromURDF not implemented in base "
                       "PhysicsManager.";
    return ID_UNDEFINED;
  }

  //! remove an @ref ArticulatedObject from the world by unique id.
  virtual void removeArticulatedObject(int id);

  int getNumArticulatedObjects() { return existingArticulatedObjects_.size(); }

  //! return a list of ids for all existing @ref ArticulatedObjects in the world
  std::vector<int> getArticulatedObjectIds() {
    std::vector<int> ids;
    for (auto it = existingArticulatedObjects_.begin();
         it != existingArticulatedObjects_.end(); ++it) {
      ids.push_back(it->first);
    }
    return ids;
  }

  ArticulatedObject& getArticulatedObject(int objectId) {
    CHECK(existingArticulatedObjects_.count(objectId));
    return *existingArticulatedObjects_.at(objectId).get();
  }

  //============= ArticulatedObject JointMotor API =============

  /**
   * @brief Create a new JointMotor for a dof in an ArticulatedObject from a
   * JointMotorSettings.
   *
   * @return The motorId for the new joint motor or ID_UNDEFINED (-1) if failed.
   */
  int createJointMotor(const int objectId,
                       const int dof,
                       const JointMotorSettings& settings) {
    CHECK(existingArticulatedObjects_.count(objectId));
    return existingArticulatedObjects_.at(objectId)->createJointMotor(dof,
                                                                      settings);
  }

  /**
   * @brief Remove and destroy a JointMotor for an ArticulatedObject.
   */
  void removeJointMotor(const int objectId, const int motorId) {
    CHECK(existingArticulatedObjects_.count(objectId));
    existingArticulatedObjects_.at(objectId)->removeJointMotor(motorId);
  }

  /**
   * @brief Get a copy of the JointMotorSettings for an ArticulatedObject's
   * existing JointMotor .
   */
  JointMotorSettings getJointMotorSettings(const int objectId,
                                           const int motorId) {
    CHECK(existingArticulatedObjects_.count(objectId));
    return existingArticulatedObjects_.at(objectId)->getJointMotorSettings(
        motorId);
  }

  /**
   * @brief Update an ArticulatedObject's JointMotor with new settings.
   */
  void updateJointMotor(const int objectId,
                        const int motorId,
                        const JointMotorSettings& settings) {
    CHECK(existingArticulatedObjects_.count(objectId));
    existingArticulatedObjects_.at(objectId)->updateJointMotor(motorId,
                                                               settings);
  }

  /**
   * @brief Query a map of motorIds -> dofs for all active JointMotors attached
   * to an ArticulatedObject.
   */
  std::map<int, int> getExistingJointMotors(const int objectId) {
    CHECK(existingArticulatedObjects_.count(objectId));
    return existingArticulatedObjects_.at(objectId)->getExistingJointMotors();
  }

  /**
   * @brief Create a new set of default JointMotors for all valid dofs in an
   * ArticulatedObject.
   *
   * Note: No base implementation. See @ref bullet::BulletArticulatedObject.
   *
   * @return A map of dofs -> motorIds for the new motors.
   */
  virtual std::map<int, int> createMotorsForAllDofs(
      const int objectId,
      JointMotorSettings settings = JointMotorSettings()) {
    CHECK(existingArticulatedObjects_.count(objectId));
    return existingArticulatedObjects_.at(objectId)->createMotorsForAllDofs(
        settings);
  }

  //============= Object Point to Point Constraint API =============

  /**
   * @brief Create a ball&socket joint to constrain a DYNAMIC RigidObject
   * provided a position in local or global coordinates. Note: Method not
   * implemented for base PhysicsManager.
   * @param objectId The id of the RigidObject to constrain.
   * @param position The position of the ball and socket joint pivot.
   * @param positionLocal Indicates whether the position is provided in global
   * or object local coordinates.
   * @return The unique id of the new constraint.
   */
  virtual int createRigidP2PConstraint(
      CORRADE_UNUSED int objectId,
      CORRADE_UNUSED const Magnum::Vector3& position,
      CORRADE_UNUSED bool positionLocal = true) {
    Magnum::Debug{}
        << "createRigidP2PConstraint not implemented in base PhysicsManager.";
    return ID_UNDEFINED;
  }

  // TODO: document AO->rigid
  virtual int createArticulatedP2PConstraint(
      CORRADE_UNUSED int articulatedObjectId,
      CORRADE_UNUSED int linkId,
      CORRADE_UNUSED int objectId,
      CORRADE_UNUSED float maxImpulse,
      CORRADE_UNUSED const Corrade::Containers::Optional<Magnum::Vector3>&
          pivotA,
      CORRADE_UNUSED const Corrade::Containers::Optional<Magnum::Vector3>&
          pivotB) {
    return -1;
  }

  // TODO: document AO->rigid
  virtual int createArticulatedFixedConstraint(
      CORRADE_UNUSED int articulatedObjectId,
      CORRADE_UNUSED int linkId,
      CORRADE_UNUSED int objectId,
      CORRADE_UNUSED float maxImpulse,
      CORRADE_UNUSED const Corrade::Containers::Optional<Magnum::Vector3>&
          pivotA,
      CORRADE_UNUSED const Corrade::Containers::Optional<Magnum::Vector3>&
          pivotB) {
    return -1;
  }

  /**
   * @brief Create a ball&socket joint to constrain two links of two
   * ArticulatedObjects to one another with local offsets for each.
   * Note: Method not implemented for base PhysicsManager.
   * @param articulatedObjectIdA The id of the first ArticulatedObject to
   * constrain.
   * @param linkIdA The local id of the first ArticulatedLink to constrain.
   * @param linkOffsetA The position of the first ball and socket joint pivot in
   * link A local space.
   * @param articulatedObjectIdB The id of the second ArticulatedObject to
   * constrain.
   * @param linkIdB The local id of the second ArticulatedLink to constrain.
   * @param linkOffsetB The position of the ball and socket joint pivot in link
   * B local space.
   * @return The unique id of the new constraint.
   */
  virtual int createArticulatedP2PConstraint(
      CORRADE_UNUSED int articulatedObjectIdA,
      CORRADE_UNUSED int linkIdA,
      CORRADE_UNUSED const Magnum::Vector3& linkOffsetA,
      CORRADE_UNUSED int articulatedObjectIdB,
      CORRADE_UNUSED int linkIdB,
      CORRADE_UNUSED const Magnum::Vector3& linkOffsetB,
      CORRADE_UNUSED float maxImpulse = 2.0) {
    Magnum::Debug{} << "createArticulatedP2PConstraint not implemented in base "
                       "PhysicsManager.";
    return ID_UNDEFINED;
  }

  /**
   * @brief Create a ball&socket joint to constrain two links of two
   * ArticulatedObjects to one another at some global point.
   * Note: Method not implemented for base PhysicsManager.
   * @param articulatedObjectIdA The id of the first ArticulatedObject to
   * constrain.
   * @param linkIdA The local id of the first ArticulatedLink to constrain.
   * @param articulatedObjectIdB The id of the second ArticulatedObject to
   * constrain.
   * @param linkIdB The local id of the second ArticulatedLink to constrain.
   * @param globalConstraintPoint The position of the ball and socket joint
   * pivot in global space.
   * @return The unique id of the new constraint.
   */
  virtual int createArticulatedP2PConstraint(
      CORRADE_UNUSED int articulatedObjectIdA,
      CORRADE_UNUSED int linkIdA,
      CORRADE_UNUSED int articulatedObjectIdB,
      CORRADE_UNUSED int linkIdB,
      CORRADE_UNUSED const Magnum::Vector3& globalConstraintPoint,
      CORRADE_UNUSED float maxImpulse = 2.0) {
    Magnum::Debug{} << "createArticulatedP2PConstraint not implemented in base "
                       "PhysicsManager.";
    return ID_UNDEFINED;
  }

  /**
   * @brief Create a ball&socket joint to constrain a single link of an
   * ArticulatedObject provided a position in global coordinates and a local
   * offset. Note: Method not implemented for base PhysicsManager.
   * @param articulatedObjectId The id of the ArticulatedObject to constrain.
   * @param linkId The local id of the ArticulatedLink to constrain.
   * @param linkOffset The position of the ball and socket joint pivot in link
   * local coordinates.
   * @param pickPos The global position of the ball and socket joint pivot.
   * @return The unique id of the new constraint.
   */
  virtual int createArticulatedP2PConstraint(
      CORRADE_UNUSED int articulatedObjectId,
      CORRADE_UNUSED int linkId,
      CORRADE_UNUSED const Magnum::Vector3& linkOffset,
      CORRADE_UNUSED const Magnum::Vector3& pickPos,
      CORRADE_UNUSED float maxImpulse = 2.0) {
    Magnum::Debug{} << "createArticulatedP2PConstraint not implemented in base "
                       "PhysicsManager.";
    return ID_UNDEFINED;
  }

  /**
   * @brief Create a ball&socket joint to constrain a single link of an
   * ArticulatedObject provided a position in global coordinates. Note: Method
   * not implemented for base PhysicsManager.
   * @param articulatedObjectId The id of the ArticulatedObject to constrain.
   * @param linkId The local id of the ArticulatedLink to constrain.
   * @param pickPos The global position of the ball and socket joint pivot.
   * @return The unique id of the new constraint.
   */
  virtual int createArticulatedP2PConstraint(
      CORRADE_UNUSED int articulatedObjectId,
      CORRADE_UNUSED int linkId,
      CORRADE_UNUSED const Magnum::Vector3& pickPos,
      CORRADE_UNUSED float maxImpulse = 2.0) {
    Magnum::Debug{} << "createArticulatedP2PConstraint not implemented in base "
                       "PhysicsManager.";
    return ID_UNDEFINED;
  }

  /**
   * @brief Update the position target (pivot) of a constraint.
   * Note: Method not implemented for base PhysicsManager.
   * @param p2pId The id of the constraint to update.
   * @param pivot The new position target of the constraint.
   */
  virtual void updateP2PConstraintPivot(
      CORRADE_UNUSED int p2pId,
      CORRADE_UNUSED const Magnum::Vector3& pivot) {
    Magnum::Debug{}
        << "updateP2PConstraintPivot not implemented in base PhysicsManager.";
  }

  /**
   * @brief Remove a constraint by id.
   * Note: Method not implemented for base PhysicsManager.
   * @param constraintId The id of the constraint to remove.
   */
  virtual void removeConstraint(CORRADE_UNUSED int constraintId) {
    Magnum::Debug{}
        << "removeConstraint not implemented in base PhysicsManager.";
  }

  //============ Simulator functions =============

  /** @brief Step the physical world forward in time. Time may only advance in
   * increments of @ref fixedTimeStep_.
   * @param dt The desired amount of time to advance the physical world.
   */
  virtual void stepPhysics(double dt = 0.0);

  // Defers the update of the scene graph nodes until updateNodes is called
  // This is needed to do ownership transfer of the scene graph to a
  // background thread
  virtual void deferNodesUpdate();

  // Syncs the state of the bullet scene graph to the rendering scene graph
  virtual void updateNodes();

  // =========== Global Setter functions ===========

  /** @brief Set the @ref fixedTimeStep_ of the physical world. See @ref
   * stepPhysics.
   * @param dt The increment of time by which the physical world will advance.
   */
  virtual void setTimestep(double dt);

  /** @brief Set the gravity of the physical world if the world is dyanmic and
   * therefore has a notion of force. By default does nothing since the world is
   * kinematic. Exact implementations of gravity will depend on the specific
   * dynamics of the derived physical simulator class.
   * @param gravity The desired gravity force of the physical world.
   */
  virtual void setGravity(const Magnum::Vector3& gravity);

  // =========== Global Getter functions ===========

  /** @brief Get the @ref fixedTimeStep_ of the physical world. See @ref
   * stepPhysics.
   * @return The increment of time, @ref fixedTimeStep_, by which the physical
   * world will advance.
   */
  virtual double getTimestep() const { return fixedTimeStep_; }

  /** @brief Get the current @ref worldTime_ of the physical world. See @ref
   * stepPhysics.
   * @return The amount of time, @ref worldTime_, by which the physical world
   * has advanced.
   */
  virtual double getWorldTime() const { return worldTime_; }

  /** @brief Get the current gravity in the physical world. By default returns
   * [0,0,0] since their is no notion of force in a kinematic world.
   * @return The current gravity vector in the physical world.
   */
  virtual Magnum::Vector3 getGravity() const;

  // =========== Stage Getter/Setter functions ===========

  /** @brief Get the current friction coefficient of the scene collision
   * geometry. See @ref staticStageObject_.
   * @return The scalar friction coefficient of the scene geometry.
   */
  virtual double getStageFrictionCoefficient() const { return 0.0; }

  /** @brief Set the friction coefficient of the scene collision geometry. See
   * @ref staticStageObject_.
   * @param frictionCoefficient The scalar friction coefficient of the scene
   * geometry.
   */
  virtual void setStageFrictionCoefficient(
      CORRADE_UNUSED const double frictionCoefficient) {}

  /** @brief Get the current coefficient of restitution for the scene collision
   * geometry. This determines the ratio of initial to final relative velocity
   * between the scene and collidiing object. See @ref staticStageObject_. By
   * default this will always return 0, since kinametic scenes have no dynamics.
   * @return The scalar coefficient of restitution for the scene geometry.
   */
  virtual double getStageRestitutionCoefficient() const { return 0.0; }

  /** @brief Set the coefficient of restitution for the scene collision
   * geometry. See @ref staticStageObject_. By default does nothing since
   * kinametic scenes have no dynamics.
   * @param restitutionCoefficient The scalar coefficient of restitution to set.
   */
  virtual void setStageRestitutionCoefficient(
      CORRADE_UNUSED const double restitutionCoefficient) {}

  // ============ Object Transformation functions =============

  /** @brief Set the 4x4 transformation matrix of an object kinematically.
   * Calling this during simulation of a @ref esp::physics::MotionType::DYNAMIC
   * object is not recommended.
   * @param  physObjectID The object ID and key identifying the object in @ref
   * PhysicsManager::existingObjects_.
   * @param trans The desired 4x4 transform of the object.
   */
  void setTransformation(const int physObjectID, const Magnum::Matrix4& trans);

  /** @brief Set the @ref esp::core::RigidState of an object kinematically.
   * Calling this during simulation of a @ref esp::physics::MotionType::DYNAMIC
   * object is not recommended.
   * @param  physObjectID The object ID and key identifying the object in @ref
   * PhysicsManager::existingObjects_.
   * @param trans The desired @ref esp::core::RigidState of the object.
   */
  void setRigidState(const int physObjectID,
                     const esp::core::RigidState& rigidState);

  /** @brief Set the 3D position of an object kinematically.
   * Calling this during simulation of a @ref esp::physics::MotionType::DYNAMIC
   * object is not recommended.
   * @param  physObjectID The object ID and key identifying the object in @ref
   * PhysicsManager::existingObjects_.
   * @param vector The desired 3D position of the object.
   */
  void setTranslation(const int physObjectID, const Magnum::Vector3& vector);

  /** @brief Set the orientation of an object kinematically.
   * Calling this during simulation of a @ref esp::physics::MotionType::DYNAMIC
   * object is not recommended.
   * @param  physObjectID The object ID and key identifying the object in @ref
   * PhysicsManager::existingObjects_.
   * @param quaternion The desired orientation of the object.
   */
  void setRotation(const int physObjectID,
                   const Magnum::Quaternion& quaternion);

  /** @brief Reset the transformation of the object.
   * !!NOT IMPLEMENTED!!
   * @param  physObjectID The object ID and key identifying the object in @ref
   * PhysicsManager::existingObjects_.
   */
  void resetTransformation(const int physObjectID);

  /** @brief Modify the 3D position of an object kinematically by translation.
   * Calling this during simulation of a @ref esp::physics::MotionType::DYNAMIC
   * object is not recommended.
   * @param  physObjectID The object ID and key identifying the object in @ref
   * PhysicsManager::existingObjects_.
   * @param vector The desired 3D vector by which to translate the object.
   */
  void translate(const int physObjectID, const Magnum::Vector3& vector);

  /** @brief Modify the 3D position of an object kinematically by translation
   * with a vector defined in the object's local coordinate system. Calling this
   * during simulation of a @ref esp::physics::MotionType::DYNAMIC object is not
   * recommended.
   * @param  physObjectID The object ID and key identifying the object in @ref
   * PhysicsManager::existingObjects_.
   * @param vector The desired 3D vector in the object's ocal coordiante system
   * by which to translate the object.
   */
  void translateLocal(const int physObjectID, const Magnum::Vector3& vector);

  /** @brief Modify the orientation of an object kinematically by applying an
   * axis-angle rotation to it. Calling this during simulation of a @ref
   * MotionType::DYNAMIC object is not recommended.
   * @param  physObjectID The object ID and key identifying the object in @ref
   * PhysicsManager::existingObjects_.
   * @param angleInRad The angle of rotation in radians.
   * @param normalizedAxis The desired unit vector axis of rotation.
   */
  void rotate(const int physObjectID,
              const Magnum::Rad angleInRad,
              const Magnum::Vector3& normalizedAxis);

  /** @brief Modify the orientation of an object kinematically by applying an
   * axis-angle rotation to it in the local coordinate system. Calling this
   * during simulation of a @ref esp::physics::MotionType::DYNAMIC object is not
   * recommended.
   * @param  physObjectID The object ID and key identifying the object in @ref
   * PhysicsManager::existingObjects_.
   * @param angleInRad The angle of rotation in radians.
   * @param normalizedAxis The desired unit vector axis of rotation in the local
   * coordinate system.
   */
  void rotateLocal(const int physObjectID,
                   const Magnum::Rad angleInRad,
                   const Magnum::Vector3& normalizedAxis);

  /** @brief Modify the orientation of an object kinematically by applying a
   * rotation to it about the global X axis. Calling this during simulation of a
   * @ref esp::physics::MotionType::DYNAMIC object is not recommended.
   * @param  physObjectID The object ID and key identifying the object in @ref
   * PhysicsManager::existingObjects_.
   * @param angleInRad The angle of rotation in radians.
   */
  void rotateX(const int physObjectID, const Magnum::Rad angleInRad);

  /** @brief Modify the orientation of an object kinematically by applying a
   * rotation to it about the global Y axis. Calling this during simulation of a
   * @ref esp::physics::MotionType::DYNAMIC object is not recommended.
   * @param  physObjectID The object ID and key identifying the object in @ref
   * PhysicsManager::existingObjects_.
   * @param angleInRad The angle of rotation in radians.
   */
  void rotateY(const int physObjectID, const Magnum::Rad angleInRad);

  /** @brief Modify the orientation of an object kinematically by applying a
   * rotation to it about the global Z axis. Calling this during simulation of a
   * @ref esp::physics::MotionType::DYNAMIC object is not recommended.
   * @param  physObjectID The object ID and key identifying the object in @ref
   * PhysicsManager::existingObjects_.
   * @param angleInRad The angle of rotation in radians.
   */
  void rotateZ(const int physObjectID, const Magnum::Rad angleInRad);

  /** @brief Modify the orientation of an object kinematically by applying a
   * rotation to it about the local X axis. Calling this during simulation of a
   * @ref esp::physics::MotionType::DYNAMIC object is not recommended.
   * @param  physObjectID The object ID and key identifying the object in @ref
   * PhysicsManager::existingObjects_.
   * @param angleInRad The angle of rotation in radians.
   */
  void rotateXLocal(const int physObjectID, const Magnum::Rad angleInRad);

  /** @brief Modify the orientation of an object kinematically by applying a
   * rotation to it about the local Y axis. Calling this during simulation of a
   * @ref esp::physics::MotionType::DYNAMIC object is not recommended.
   * @param  physObjectID The object ID and key identifying the object in @ref
   * PhysicsManager::existingObjects_.
   * @param angleInRad The angle of rotation in radians.
   */
  void rotateYLocal(const int physObjectID, const Magnum::Rad angleInRad);

  /** @brief Modify the orientation of an object kinematically by applying a
   * rotation to it about the local Z axis. Calling this during simulation of a
   * @ref esp::physics::MotionType::DYNAMIC object is not recommended.
   * @param  physObjectID The object ID and key identifying the object in @ref
   * PhysicsManager::existingObjects_.
   * @param angleInRad The angle of rotation in radians.
   */
  void rotateZLocal(const int physObjectID, const Magnum::Rad angleInRad);

  /** @brief Get the current 4x4 transformation matrix of an object.
   * @param  physObjectID The object ID and key identifying the object in @ref
   * PhysicsManager::existingObjects_.
   * @return The 4x4 transform of the object.
   */
  Magnum::Matrix4 getTransformation(const int physObjectID) const;

  /** @brief Get the current @ref esp::core::RigidState of an object.
   * @param  physObjectID The object ID and key identifying the object in @ref
   * PhysicsManager::existingObjects_.
   * @return The @ref esp::core::RigidState of the object.
   */
  esp::core::RigidState getRigidState(const int objectID) const;

  /** @brief Get the current 3D position of an object.
   * @param  physObjectID The object ID and key identifying the object in @ref
   * PhysicsManager::existingObjects_.
   * @return The 3D position of the object.
   */
  Magnum::Vector3 getTranslation(const int physObjectID) const;

  /** @brief Get the current orientation of an object.
   * @param  physObjectID The object ID and key identifying the object in @ref
   * PhysicsManager::existingObjects_.
   * @return A quaternion representation of the object's orientation.
   */
  Magnum::Quaternion getRotation(const int physObjectID) const;

  // ============ Object Setter functions =============
  // Setters that interface with physics need to take

  /** @brief Set the mass of an object.
   * See @ref RigidObject::setMass.
   * @param  physObjectID The object ID and key identifying the object in @ref
   * PhysicsManager::existingObjects_.
   * @param mass The new mass of the object.
   */
  void setMass(const int physObjectID, const double mass);

  /** @brief Set the center of mass (COM) of an object.
   * Warning: some physics implementations require that object origins coincide
   * with thier COM. See @ref BulletRigidObject. Therefore, be careful modifying
   * this value. See @ref RigidObject::setCOM.
   * @param  physObjectID The object ID and key identifying the object in @ref
   * PhysicsManager::existingObjects_.
   * @param COM The new 3D center of mass for the object in the local coordinate
   * system.
   */
  void setCOM(const int physObjectID, const Magnum::Vector3& COM);

  /** @brief Set the diagonal of the inertia matrix for an object.
   * If an object is aligned with its principle axii of inertia, the 3x3 inertia
   * matrix can be reduced to a diagonal. See @ref
   * RigidObject::setInertiaVector.
   * @param  physObjectID The object ID and key identifying the object in @ref
   * PhysicsManager::existingObjects_.
   * @param inertia The new diagonal for the object's inertia matrix.
   */
  void setInertiaVector(const int physObjectID, const Magnum::Vector3& inertia);

  /** @brief Set the scalar friction coefficient for an object.
   * See @ref RigidObject::setFrictionCoefficient.
   * @param  physObjectID The object ID and key identifying the object in @ref
   * PhysicsManager::existingObjects_.
   * @param frictionCoefficient The new scalar coefficient of friction for the
   * object.
   */
  void setFrictionCoefficient(const int physObjectID,
                              const double frictionCoefficient);

  /** @brief Set the scalar coefficient of restitution for an object.
   * See @ref RigidObject::setRestitutionCoefficient.
   * @param  physObjectID The object ID and key identifying the object in @ref
   * PhysicsManager::existingObjects_.
   * @param restitutionCoefficient The new scalar coefficient of restitution for
   * the object.
   */
  void setRestitutionCoefficient(const int physObjectID,
                                 const double restitutionCoefficient);

  /** @brief Set the scalar linear damping coefficient for an object.
   * See @ref RigidObject::setLinearDamping.
   * @param  physObjectID The object ID and key identifying the object in @ref
   * PhysicsManager::existingObjects_.
   * @param linDamping The new scalar linear damping coefficient for the object.
   */
  void setLinearDamping(const int physObjectID, const double linDamping);

  /** @brief Set the scalar angular damping coefficient for an object.
   * See @ref RigidObject::setAngularDamping.
   * @param  physObjectID The object ID and key identifying the object in @ref
   * PhysicsManager::existingObjects_.
   * @param angDamping The new scalar angular damping coefficient for the
   * object.
   */
  void setAngularDamping(const int physObjectID, const double angDamping);

#ifdef ESP_BUILD_WITH_VHACD
  /** @brief Initializes a new VoxelWrapper with a boundary voxelization using
   * VHACD's voxelization libary and assigns it to a rigid body.
   * @param  physObjectID The object ID and key identifying the object in @ref
   * PhysicsManager::existingObjects_.
   * @param resolution Represents the approximate number of voxels in the new
   * voxelization.
   */
  void generateVoxelization(const int physObjectID,
                            const int resolution = 1000000);

  /** @brief Initializes a new VoxelWrapper with a boundary voxelization using
   * VHACD's voxelization libary and assigns it to the stage's rigid body.
   * @param resolution Represents the approximate number of voxels in the new
   * voxelization.
   */
  void generateStageVoxelization(const int resolution = 1000000);
#endif

  // ============ Object Getter functions =============

  /** @brief Get the mass of an object.
   * See @ref RigidObject::getMass.
   * @param  physObjectID The object ID and key identifying the object in @ref
   * PhysicsManager::existingObjects_.
   * @return Object mass or @ref esp::PHYSICS_ATTR_UNDEFINED if failed.
   */
  double getMass(const int physObjectID) const;

  /** @brief Get the center of mass (COM) of an object.
   * See @ref RigidObject::getCOM.
   * @param  physObjectID The object ID and key identifying the object in @ref
   * PhysicsManager::existingObjects_.
   * @return Object 3D center of mass in the local coordinate system.
   */
  Magnum::Vector3 getCOM(const int physObjectID) const;

  /** @brief Get the diagnoal vector of the inertia matrix of an object.
   * See @ref RigidObject::getInertiaVector.
   * @param  physObjectID The object ID and key identifying the object in @ref
   * PhysicsManager::existingObjects_.
   * @return The diagnoal vector of the inertia matrix of the object.
   */
  Magnum::Vector3 getInertiaVector(const int physObjectID) const;

  /** @brief Get the 3x3 inertia matrix of an object.
   * See @ref RigidObject::getInertiaMatrix.
   * @param  physObjectID The object ID and key identifying the object in @ref
   * PhysicsManager::existingObjects_.
   * @return The 3x3 inertia matrix of the object.
   */
  Magnum::Matrix3 getInertiaMatrix(const int physObjectID) const;

  /** @brief Get the scale of an object set during initialization.
   * See @ref RigidObject::getScale.
   * @param  physObjectID The object ID and key identifying the object in @ref
   * PhysicsManager::existingObjects_.
   * @return The scaling of the object relative to its initialy loaded meshes.
   */
  Magnum::Vector3 getScale(const int physObjectID) const;

  /** @brief Get the scalar coefficient of friction of an object.
   * See @ref RigidObject::getFrictionCoefficient.
   * @param  physObjectID The object ID and key identifying the object in @ref
   * PhysicsManager::existingObjects_.
   * @return The scalar coefficient of friction of the object.
   */
  double getFrictionCoefficient(const int physObjectID) const;

  /** @brief Get the scalar coefficient of restitution of an object.
   * See @ref RigidObject::getRestitutionCoefficient.
   * @param  physObjectID The object ID and key identifying the object in @ref
   * PhysicsManager::existingObjects_.
   * @return The scalar coefficient of restitution of the object.
   */
  double getRestitutionCoefficient(const int physObjectID) const;

  /** @brief Get the scalar linear damping coefficient of an object.
   * See @ref RigidObject::getLinearDamping.
   * @param  physObjectID The object ID and key identifying the object in @ref
   * PhysicsManager::existingObjects_.
   * @return The scalar linear damping coefficient of the object.
   */
  double getLinearDamping(const int physObjectID) const;

  /** @brief Get the scalar angular damping coefficient of an object.
   * See @ref RigidObject::getAngularDamping.
   * @param  physObjectID The object ID and key identifying the object in @ref
   * PhysicsManager::existingObjects_.
   * @return The scalar angular damping coefficient of the object
   */
  double getAngularDamping(const int physObjectID) const;

  /** @brief Gets the VoxelWrapper associated with a rigid object.
   * @param  physObjectID The object ID and key identifying the object in @ref
   * PhysicsManager::existingObjects_.
   * @return A pointer to the object's Voxel Wrapper.
   */
  std::shared_ptr<esp::geo::VoxelWrapper> getObjectVoxelization(
      const int physObjectID) const;

  /** @brief Gets the VoxelWrapper associated with the scene.
   * @return A pointer to the scene's Voxel Wrapper.
   */
  std::shared_ptr<esp::geo::VoxelWrapper> getStageVoxelization() const;

  // ============= Platform dependent function =============

  /** @brief Get the scalar collision margin of an object.
   * See @ref BulletRigidObject::getMargin.
   * @param  physObjectID The object ID and key identifying the object in @ref
   * PhysicsManager::existingObjects_.
   * @return The scalar collision margin of the object.
   */
  virtual double getMargin(CORRADE_UNUSED const int physObjectID) const {
    return 0.0;
  }

  /** @brief Set the scalar collision margin of an object.
   * See @ref BulletRigidObject::setMargin. Nothing is set if no implementation
   * using a collision margin is in use.
   * @param  physObjectID The object ID and key identifying the object in @ref
   * PhysicsManager::existingObjects_.
   * @param  margin The desired collision margin for the object.
   */
  virtual void setMargin(CORRADE_UNUSED const int physObjectID,
                         CORRADE_UNUSED const double margin) {}

  // =========== Debug functions ===========

  /** @brief Get the number of objects in @ref PhysicsManager::existingObjects_
   * considered active by the physics simulator currently in use. See @ref
   * RigidObject::isActive.
   * @return  The number of active @ref RigidObject instances.
   */
  int checkActiveObjects();

  /** @brief True if the object is considered active by the simulator physics
   * simulator currently in use. See @ref RigidObject::isActive.
   * @param physObjectID The object ID and key identifying the object in @ref
   * PhysicsManager::existingObjects_.
   * @return  Whether or not the object is active.
   */
  bool isObjectAwake(const int objectID) const;

  /**
   * @brief Set the object to sleep or wake.
   */
  void setObjectSleep(const int objectID, bool sleep);

  //============ Interact with objects =============
  // NOTE: engine specifics handled by objects themselves...

  /** @brief Apply a linear 3D force defined in global coordinates to an object.
   * See @ref RigidObject::applyForce.
   * @param physObjectID The object ID and key identifying the object in @ref
   * PhysicsManager::existingObjects_.
   * @param force The linear 3D force to apply to the object.
   * @param relPos The global 3D location relative to the object COM at which to
   * apply the force.
   */
  void applyForce(const int physObjectID,
                  const Magnum::Vector3& force,
                  const Magnum::Vector3& relPos);

  /** @brief Apply a linear 3D impulse defined in global coordinates to an
   * object. See @ref RigidObject::applyImpulse. Impulse is applied instantly to
   * modify object velocity (i.e., not integrated through dynamic equations).
   * @param physObjectID The object ID and key identifying the object in @ref
   * PhysicsManager::existingObjects_.
   * @param impulse The linear 3D impulse to apply to the object.
   * @param relPos The global 3D location relative to the object COM at which to
   * apply the impulse.
   */
  void applyImpulse(const int physObjectID,
                    const Magnum::Vector3& impulse,
                    const Magnum::Vector3& relPos);

  /** @brief Apply an internal angular 3D torque to an object.
   * See @ref RigidObject::applyTorque.
   * @param physObjectID The object ID and key identifying the object in @ref
   * PhysicsManager::existingObjects_.
   * @param torque The angular torque to apply to the object.
   */
  void applyTorque(const int physObjectID, const Magnum::Vector3& torque);

  /** @brief Apply an internal angular 3D impulse torque to an object.
   * See @ref RigidObject::applyImpulseTorque.
   * @param physObjectID The object ID and key identifying the object in @ref
   * PhysicsManager::existingObjects_.
   * @param impulse The angular impulse torque to apply to the object.
   */
  void applyImpulseTorque(const int physObjectID,
                          const Magnum::Vector3& impulse);

  /**
   * @brief Set linear velocity for an object with @ref
   * esp::physics::MotionType::DYNAMIC.
   *
   * Does nothing for @ref esp::physics::MotionType::KINEMATIC or @ref
   * esp::physics::MotionType::STATIC objects.
   * @param physObjectID The object ID and key identifying the object in @ref
   * PhysicsManager::existingObjects_.
   * @param linVel Linear velocity to set.
   */
  void setLinearVelocity(const int physObjectID, const Magnum::Vector3& linVel);

  /**
   * @brief Set angular velocity for an object with @ref
   * esp::physics::MotionType::DYNAMIC.
   *
   * Does nothing for @ref esp::physics::MotionType::KINEMATIC or @ref
   * esp::physics::MotionType::STATIC objects.
   * @param physObjectID The object ID and key identifying the object in @ref
   * PhysicsManager::existingObjects_.
   * @param angVel Angular velocity vector corresponding to world unit axis
   * angles.
   */
  void setAngularVelocity(const int physObjectID,
                          const Magnum::Vector3& angVel);

  /**
   * @brief Get linear velocity of an object with @ref
   * esp::physics::MotionType::DYNAMIC.
   *
   * Always zero for @ref esp::physics::MotionType::KINEMATIC or @ref
   * esp::physics::MotionType::STATIC objects.
   * @param physObjectID The object ID and key identifying the object in @ref
   * PhysicsManager::existingObjects_.
   * @return Linear velocity of the object.
   */
  Magnum::Vector3 getLinearVelocity(const int physObjectID) const;

  /**
   * @brief Get angular velocity of an object with @ref
   * esp::physics::MotionType::DYNAMIC.
   *
   * Always zero for @ref esp::physics::MotionType::KINEMATIC or @ref
   * esp::physics::MotionType::STATIC objects.
   * @param physObjectID The object ID and key identifying the object in @ref
   * PhysicsManager::existingObjects_.
   * @return Angular velocity vector corresponding to world unit axis angles.
   */
  Magnum::Vector3 getAngularVelocity(const int physObjectID) const;

  /**@brief Retrieves a shared pointer to the VelocityControl struct for this
   * object.
   */
  VelocityControl::ptr getVelocityControl(const int physObjectID);

  /** @brief Set bounding box rendering for the object true or false.
   * @param physObjectID The object ID and key identifying the object in @ref
   * PhysicsManager::existingObjects_.
   * @param drawables The drawables group with which to render the bounding box.
   * @param drawBB Set rendering of the bounding box to true or false.
   */
  void setObjectBBDraw(int physObjectID, DrawableGroup* drawables, bool drawBB);

  /** @brief Set the voxelization visualization for the object true or false.
   * @param physObjectID The object ID and key identifying the object in @ref
   * PhysicsManager::existingObjects_.
   * @param gridName The voxel grid to be visualized.
   * @param drawables The drawables group with which to render the voxelization.
   * @param drawVoxelization Set rendering of the voxelization to true or false.
   */
  void setObjectVoxelizationDraw(int physObjectID,
                                 const std::string& gridName,
                                 DrawableGroup* drawables,
                                 bool drawVoxelization);

  /** @brief Set the voxelization visualization for the scene true or false.
   * @param gridName The voxel grid to be visualized.
   * @param drawables The drawables group with which to render the voxelization.
   * @param drawVoxelization Set rendering of the voxelization to true or false.
   */
  void setStageVoxelizationDraw(const std::string& gridName,
                                DrawableGroup* drawables,
                                bool drawVoxelization);

  /**
   * @brief Get a const reference to the specified object's SceneNode for info
   * query purposes.
   * @param physObjectID The object ID and key identifying the object in @ref
   * PhysicsManager::existingObjects_ or @ref
   * PhysicsManager::existingArticulatedObjects_.
   * @return Const reference to the object scene node.
   */
  const scene::SceneNode& getObjectSceneNode(int physObjectID) const;

  /** @overload */
  scene::SceneNode& getObjectSceneNode(int physObjectID);

  /**
   * @brief Get a const reference to the specified ArticulatedLink SceneNode for
   * info query purposes. Default (-1) returns baseLink SceneNode.
   * @param physObjectID The object ID and key identifying the object in @ref
   * PhysicsManager::existingArticulatedObjects_.
   * @param linkId The ArticulatedLink ID or -1 for the base.
   * @return Const reference to the object scene node.
   */
  const scene::SceneNode& getArticulatedLinkSceneNode(int physObjectID,
                                                      int linkId = -1) const;

  /** @overload */
  scene::SceneNode& getArticulatedLinkSceneNode(int physObjectID,
                                                int linkId = -1);

  /**
   * @brief Get a const reference to the specified object's visual SceneNode for
   * info query purposes.
   * @param physObjectID The object ID and key identifying the object in @ref
   * PhysicsManager::existingObjects_.
   * @return Const reference to the object's visual scene node.
   */
  const scene::SceneNode& getObjectVisualSceneNode(int physObjectID) const;

  /**
   * @brief Get pointers to an object's visual SceneNodes.
   *
   * @param objectID The object ID and key identifying the object in @ref
   * PhysicsManager::existingObjects_.
   * @return pointers to the object's visual scene nodes.
   */
  std::vector<scene::SceneNode*> getObjectVisualSceneNodes(
      const int objectID) const;

  /**
   * @brief Get pointers to an ArticulatedLink's visual SceneNodes.
   *
   * @param physObjectID The object ID and key identifying the object in @ref
   * PhysicsManager::existingArticulatedObjects_.
   * @return pointers to an ArticulatedLink's visual scene nodes.
   */
  std::vector<scene::SceneNode*> getArticulatedLinkVisualSceneNodes(
      const int objectID,
      const int linkID = -1) const;

  /**
   * @brief Set the desired light setup by name for the passed object
   * @param objectID The id of the object to set
   * @param lightSetupKey The string name of the desired lighting setup to use.
   */
  void setObjectLightSetup(const int objectID,
                           const std::string& lightSetupKey) {
    existingObjects_.at(objectID)->setLightSetup(lightSetupKey);
  }

  /** @brief Render any debugging visualizations provided by the underlying
   * physics simulator implementation. By default does nothing. See @ref
   * BulletPhysicsManager::debugDraw.
   * @param projTrans The composed projection and transformation matrix for the
   * render camera.
   */
  virtual void debugDraw(
      CORRADE_UNUSED const Magnum::Matrix4& projTrans) const {}

  /**
   * @brief Check whether an object is in contact with any other objects or the
   * scene.
   *
   * Not implemented for default @ref PhysicsManager. See @ref
   * BulletPhysicsManager.
   * @param physObjectID The object ID and key identifying the object in @ref
   * PhysicsManager::existingObjects_.
   * @param staticAsStage When false, override configured collision groups|masks
   * for STATIC objects and articulated fixed base such that contact with other
   * STATICs such as the stage are considered.
   * @return Whether or not the object is in contact with any other collision
   * enabled objects.
   */
  virtual bool contactTest(CORRADE_UNUSED const int physObjectID,
                           CORRADE_UNUSED bool staticAsStage = true) {
    return false;
  }

  /**
   * @brief Perform discrete collision detection for the scene with the derived
   * PhysicsManager implementation. Not implemented for default @ref
   * PhysicsManager. See @ref BulletPhysicsManager.
   */
  virtual void performDiscreteCollisionDetection() {
    /*Does nothing in base PhysicsManager.*/
  }

  virtual std::vector<ContactPointData> getContactPoints() const { return {}; }

  /**
   * @brief Manually set the collision group for an object.
   */
  virtual void overrideCollisionGroup(CORRADE_UNUSED const int physObjectID,
                                      CORRADE_UNUSED CollisionGroup
                                          group) const {}

  /**
   * @brief Query the number of contact points that were active during the
   * collision detection check.
   *
   * Not implemented for default PhysicsManager.
   * @return the number of active contact points.
   */
  virtual int getNumActiveContactPoints() { return -1; }

  /**
   * @brief Query physics simulation implementation for contact point data from
   * the most recent collision detection cache.
   *
   * Not implemented for default PhysicsManager implementation.
   * @return a vector with each entry corresponding to a single contact point.
   */
  virtual std::vector<ContactPointData> getContactPoints() const { return {}; }

  /**
   * @brief Set an object to collidable or not.
   *
   * @param physObjectID The object ID and key identifying the object
   */
  void setObjectIsCollidable(const int physObjectID, bool collidable) {
    assertIDValidity(physObjectID);
    existingObjects_.at(physObjectID)->setCollidable(collidable);
  }

  /**
   * @brief Get whether or not an object is collision active.
   *
   * @param physObjectID The object ID and key identifying the object
   * @return Whether or not the object is set to be collision active
   */
  bool getObjectIsCollidable(const int physObjectID) {
    assertIDValidity(physObjectID);
    return existingObjects_.at(physObjectID)->getCollidable();
  }

  /**
   * @brief Set the stage to collidable or not.
   *
   * @param collidable Whether or not the object should be collision active
   */
  void setStageIsCollidable(bool collidable) {
    staticStageObject_->setCollidable(collidable);
  }

  /**
   * @brief Get whether or not the stage is collision active.
   *
   * @return Whether or not the stage is set to be collision active
   */
  bool getStageIsCollidable() { return staticStageObject_->getCollidable(); }

  /** @brief Return the library implementation type for the simulator
   * currently in use. Use to check for a particular implementation.
   * @return The implementation type of this simulator.
   */
  const PhysicsSimulationLibrary& getPhysicsSimulationLibrary() const {
    return activePhysSimLib_;
  }

  /**
   * @brief Set the @ref esp::scene::SceneNode::semanticId_ for all visual
   * nodes belonging to an object.
   *
   * @param objectID The object ID and key identifying the object in @ref
   * existingObjects_.
   * @param semanticId The desired semantic id for the object.
   */
  void setSemanticId(int physObjectID, uint32_t semanticId);

  /**
   * @brief Get a copy of the template used to initialize an object.
   *
   * @param physObjectID Object ID to query
   * @return The initialization settings of the specified object instance.
   */
  metadata::attributes::ObjectAttributes::ptr getObjectInitAttributes(
      const int physObjectID) const {
    assertIDValidity(physObjectID);
    return existingObjects_.at(physObjectID)->getInitializationAttributes();
  }

  /**
   * @brief Get a copy of the template used to initialize the stage.
   *
   * @return The initialization settings of the stage or nullptr if the
   * stage is not initialized.
   */
  metadata::attributes::StageAttributes::ptr getStageInitAttributes() const {
    return staticStageObject_->getInitializationAttributes();
  }

  /**
   * @brief Get a copy of the template used to initialize this physics
   * manager
   *
   * @return The initialization settings for this physics manager
   */
  metadata::attributes::PhysicsManagerAttributes::ptr
  getInitializationAttributes() const {
    return metadata::attributes::PhysicsManagerAttributes::create(
        *physicsManagerAttributes_.get());
  }

  /**
   * @brief Cast a ray into the collision world and return a @ref
   * RaycastResults with hit information.
   *
   * Note: not implemented here in default PhysicsManager as there are no
   * collision objects without a simulation implementation.
   *
   * @param ray The ray to cast. Need not be unit length, but returned hit
   * distances will be in units of ray length.
   * @param maxDistance The maximum distance along the ray direction to
   * search. In units of ray length.
   * @return The raycast results sorted by distance.
   */
  virtual RaycastResults castRay(const esp::geo::Ray& ray,
                                 CORRADE_UNUSED double maxDistance = 100.0) {
    RaycastResults results;
    results.ray = ray;
    return results;
  }

<<<<<<< HEAD
  Magnum::Vector3 getArticulatedLinkCOM(int objectId, int linkId) {
    CHECK(existingArticulatedObjects_.count(objectId));
    return existingArticulatedObjects_.at(objectId)
        ->getLink(linkId)
        .node()
        .translation();
  }

  core::RigidState getArticulatedLinkRigidState(int objectId, int linkId) {
    CHECK(existingArticulatedObjects_.count(objectId));
    return existingArticulatedObjects_.at(objectId)
        ->getLink(linkId)
        .getRigidState();
  }

  int getNumArticulatedLinks(int objectId) {
    CHECK(existingArticulatedObjects_.count(objectId));
    return existingArticulatedObjects_.at(objectId)->getNumLinks();
  }

  void addArticulatedLinkForce(int objectId,
                               int linkId,
                               Magnum::Vector3 force) {
    CHECK(existingArticulatedObjects_.count(objectId));
    existingArticulatedObjects_.at(objectId)->addArticulatedLinkForce(linkId,
                                                                      force);
  }

  float getArticulatedLinkFriction(int objectId, int linkId) {
    CHECK(existingArticulatedObjects_.count(objectId));
    return existingArticulatedObjects_.at(objectId)->getArticulatedLinkFriction(
        linkId);
  }

  void setArticulatedLinkFriction(int objectId, int linkId, float friction) {
    existingArticulatedObjects_.at(objectId)->setArticulatedLinkFriction(
        linkId, friction);
  }

  void setArticulatedObjectRootState(int objectId,
                                     const Magnum::Matrix4& state) {
    CHECK(existingArticulatedObjects_.count(objectId));
    existingArticulatedObjects_.at(objectId)->setRootState(state);
  }

  const Magnum::Matrix4 getArticulatedObjectRootState(int objectId) {
    CHECK(existingArticulatedObjects_.count(objectId));
    return existingArticulatedObjects_.at(objectId)->getRootState();
  }

  void setArticulatedObjectForces(int objectId,
                                  const std::vector<float>& forces) {
    CHECK(existingArticulatedObjects_.count(objectId));
    existingArticulatedObjects_.at(objectId)->setForces(forces);
  }

  void setArticulatedObjectVelocities(int objectId,
                                      const std::vector<float>& vels) {
    CHECK(existingArticulatedObjects_.count(objectId));
    existingArticulatedObjects_.at(objectId)->setVelocities(vels);
  }

  void setArticulatedObjectPositions(int objectId,
                                     const std::vector<float>& positions) {
    CHECK(existingArticulatedObjects_.count(objectId));
    existingArticulatedObjects_.at(objectId)->setPositions(positions);
  }

  std::vector<float> getArticulatedObjectPositionLimits(
      int objectId,
      bool upperLimits = false) {
    CHECK(existingArticulatedObjects_.count(objectId));
    return existingArticulatedObjects_.at(objectId)->getPositionLimits(
        upperLimits);
  }

  void setAutoClampJointLimits(int objectId, bool autoClamp) {
    CHECK(existingArticulatedObjects_.count(objectId));
    existingArticulatedObjects_.at(objectId)->setAutoClampJointLimits(
        autoClamp);
  }

  bool getAutoClampJointLimits(int objectId) {
    CHECK(existingArticulatedObjects_.count(objectId));
    return existingArticulatedObjects_.at(objectId)->getAutoClampJointLimits();
  }
  std::vector<float> getArticulatedObjectPositions(int objectId) {
    CHECK(existingArticulatedObjects_.count(objectId));
    return existingArticulatedObjects_.at(objectId)->getPositions();
  }

  std::vector<float> getArticulatedObjectVelocities(int objectId) {
    CHECK(existingArticulatedObjects_.count(objectId));
    return existingArticulatedObjects_.at(objectId)->getVelocities();
  }

  std::vector<float> getArticulatedObjectForces(int objectId) {
    CHECK(existingArticulatedObjects_.count(objectId));
    return existingArticulatedObjects_.at(objectId)->getForces();
  }

  void resetArticulatedObject(int objectId) {
    CHECK(existingArticulatedObjects_.count(objectId));
    return existingArticulatedObjects_.at(objectId)->reset();
  }

  void setArticulatedObjectSleep(int objectId, bool sleep) {
    CHECK(existingArticulatedObjects_.count(objectId));
    existingArticulatedObjects_.at(objectId)->setActive(!sleep);
  }

  bool getArticulatedObjectSleep(int objectId) {
    CHECK(existingArticulatedObjects_.count(objectId));
    return !existingArticulatedObjects_.at(objectId)->isActive();
  }

  void setArticulatedObjectMotionType(int objectId, MotionType mt) {
    CHECK(existingArticulatedObjects_.count(objectId));
    existingArticulatedObjects_.at(objectId)->setMotionType(mt);
  }

  MotionType getArticulatedObjectMotionType(int objectId) {
    CHECK(existingArticulatedObjects_.count(objectId));
    return existingArticulatedObjects_.at(objectId)->getMotionType();
  }

  virtual int getNumActiveContactPoints() { return -1; }
  virtual int getNumActiveOverlappingPairs() { return -1; }
  virtual std::string getStepCollisionSummary() { return "not implemented"; }

=======
>>>>>>> 1f5eae89
  /**
   * @brief returns the wrapper manager for the currently created rigid
   * objects.
   * @return RigidObject wrapper manager.
   */
  std::shared_ptr<RigidObjectManager> getRigidObjectManager() {
    return rigidObjectManager_;
  }

  /**
   * @brief Check if @p physObjectID represents an existing object.
   * @param physObjectID Object ID to check
   * @return Whether object exists or not.
   */
  inline bool isValidObjectID(const int physObjectID) const {
    return (existingObjects_.count(physObjectID) > 0);
  }

 protected:
  /** @brief Check that a given object ID is valid (i.e. it refers to an
   * existing object). Terminate the program and report an error if not.
   * This function is intended to unify object ID checking for @ref
   * PhysicsManager functions.
   * @param physObjectID The object ID to validate.
   */
  virtual void assertIDValidity(const int physObjectID) const {
    CHECK(isValidObjectID(physObjectID));
  }

  /** @brief Check if a particular mesh can be used as a collision mesh for
   * a particular physics implemenation. Always True for base @ref
   * PhysicsManager class, since the mesh has already been successfully
   * loaded by @ref esp::assets::ResourceManager.
   * @param meshData The mesh to validate.
   * @return true if valid, false otherwise.
   */
  virtual bool isMeshPrimitiveValid(const assets::CollisionMeshData& meshData);

  /** @brief Acquire a new ObjectID by recycling the ID of an object removed
   * with @ref removeObject or by incrementing @ref nextObjectID_. See @ref
   * addObject.
   * @return The newly allocated ObjectID.
   */
  int allocateObjectID();

  /** @brief Recycle the ID of an object removed with @ref removeObject by
   * adding it to the list of available IDs: @ref recycledObjectIDs_.
   * @param physObjectID The ID to recycle.
   * @return The recycled object ID.
   */
  int deallocateObjectID(int physObjectID);

  /**
   * @brief Finalize physics initialization. Setup staticStageObject_ and
   * initialize any other physics-related values for physics-based scenes.
   * Overidden by instancing class if physics is supported.
   */
  virtual bool initPhysicsFinalize();

  /**
   * @brief Finalize stage initialization for kinematic stage.  Overidden by
   * instancing class if physics is supported.
   *
   * @param initAttributes the attributes structure defining physical
   * properties of the stage.
   * @return true if successful and false otherwise
   */

  virtual bool addStageFinalize(
      const metadata::attributes::StageAttributes::ptr& initAttributes);

  /** @brief Create and initialize a @ref RigidObject, assign it an ID and
   * add it to existingObjects_ map keyed with newObjectID
   * @param newObjectID valid object ID for the new object
   * @param initAttributes The physical object's template defining its
   * physical parameters.
   * @param objectNode Valid, existing scene node
   * @return whether the object has been successfully initialized and added
   * to existingObjects_ map
   */
  virtual bool makeAndAddRigidObject(
      int newObjectID,
      const esp::metadata::attributes::ObjectAttributes::ptr& objectAttributes,
      scene::SceneNode* objectNode);

  /** @brief Set the voxelization visualization for a scene node to be true
   * or false.
   * @param gridName The name of the grid to be drawn.
   * @param rigidBase The rigidBase of the object or scene.
   * @param drawables The drawables group with which to render the
   * voxelization.
   * @param drawVoxelization Set rendering of the voxelization to true or
   * false.
   */
  void setVoxelizationDraw(const std::string& gridName,
                           esp::physics::RigidBase* rigidBase,
                           DrawableGroup* drawables,
                           bool drawVoxelization);

  /** @brief A reference to a @ref esp::assets::ResourceManager which holds
   * assets that can be accessed by this @ref PhysicsManager*/
  assets::ResourceManager& resourceManager_;

  //! URDF importer implementation and model cache.
  std::unique_ptr<URDFImporter> urdfImporter_;

  /**@brief A pointer to this physics manager's owning simulator.
   */
  esp::sim::Simulator* simulator_ = nullptr;

  /** @brief A pointer to the @ref
   * esp::metadata::attributes::PhysicsManagerAttributes describing
   * this physics manager
   */
  const metadata::attributes::PhysicsManagerAttributes::cptr
      physicsManagerAttributes_;

  /** @brief The current physics library implementation used by this
   * @ref PhysicsManager. Can be used to correctly cast the @ref PhysicsManager
   * to its derived type if necessary.
   */
  PhysicsSimulationLibrary activePhysSimLib_ =
      PhysicsSimulationLibrary::NoPhysics;  // default

  /**
   * @brief The @ref scene::SceneNode which is the parent of all members of the
   * scene graph which exist in the physical world. Used to keep track of all
   * SceneNode's that have physical properties.
   */
  scene::SceneNode* physicsNode_ = nullptr;

  /**
   * @brief The @ref scene::SceneNode which represents the static collision
   * geometry of the physical world. Only one @ref staticStageObject_ may
   * exist in a physical world. This @ref RigidStage can only have @ref
   * MotionType::STATIC as it is loaded as static geometry with simulation
   * efficiency in mind. See
   * @ref addStage.
   */
  physics::RigidStage::ptr staticStageObject_ = nullptr;

  //! ==== Rigid object memory management ====

  /** @brief This manager manages the wrapper objects used to provide safe,
   * direct user access to all existing physics objects.
   */
  std::shared_ptr<RigidObjectManager> rigidObjectManager_;

  /** @brief Maps object IDs to all existing physical object instances in
   * the world.
   */
  std::map<int, RigidObject::ptr> existingObjects_;

  // TODO: should these be separate maps or somehow combined? What about
  // ids?
  /** @brief Maps articulated object IDs to all existing physical object
   * instances in the world.
   */
  std::map<int, ArticulatedObject::uptr> existingArticulatedObjects_;

  /** @brief A counter of unique object ID's allocated thus far. Used to
   * allocate new IDs when  @ref recycledObjectIDs_ is empty without needing
   * to check @ref existingObjects_ explicitly.*/
  int nextObjectID_ = 0;

  /** @brief A list of available object IDs tracked by @ref
   * deallocateObjectID which were previously used by objects since removed
   * from the world with
   * @ref removeObject. These IDs will be re-allocated with @ref
   * allocateObjectID before new IDs are acquired with @ref nextObjectID_.
   */
  std::vector<int> recycledObjectIDs_;

  //! Utilities

  /** @brief Tracks whether or not this @ref PhysicsManager has already been
   * initialized with @ref initPhysics. */
  bool initialized_ = false;

  /** @brief The fixed amount of time over which to integrate the simulation
   * in discrete steps within @ref stepPhysics. Lower values result in
   * better stability at the cost of worse efficiency and vice versa. */
  double fixedTimeStep_ = 1.0 / 240.0;

  /** @brief The current simulation time. Tracks the total amount of time
   * simulated with @ref stepPhysics up to this point. */
  double worldTime_ = 0.0;

 public:
  ESP_SMART_POINTERS(PhysicsManager)
};

}  // namespace physics

}  // namespace esp

#endif  // ESP_PHYSICS_PHYSICSMANAGER_H_<|MERGE_RESOLUTION|>--- conflicted
+++ resolved
@@ -102,11 +102,6 @@
 
   ESP_SMART_POINTERS(ContactPointData)
 };
-<<<<<<< HEAD
-
-class RigidObjectManager;
-=======
->>>>>>> 1f5eae89
 
 class RigidObjectManager;
 
@@ -1410,8 +1405,6 @@
     /*Does nothing in base PhysicsManager.*/
   }
 
-  virtual std::vector<ContactPointData> getContactPoints() const { return {}; }
-
   /**
    * @brief Manually set the collision group for an object.
    */
@@ -1546,7 +1539,6 @@
     return results;
   }
 
-<<<<<<< HEAD
   Magnum::Vector3 getArticulatedLinkCOM(int objectId, int linkId) {
     CHECK(existingArticulatedObjects_.count(objectId));
     return existingArticulatedObjects_.at(objectId)
@@ -1673,12 +1665,9 @@
     return existingArticulatedObjects_.at(objectId)->getMotionType();
   }
 
-  virtual int getNumActiveContactPoints() { return -1; }
   virtual int getNumActiveOverlappingPairs() { return -1; }
   virtual std::string getStepCollisionSummary() { return "not implemented"; }
 
-=======
->>>>>>> 1f5eae89
   /**
    * @brief returns the wrapper manager for the currently created rigid
    * objects.
