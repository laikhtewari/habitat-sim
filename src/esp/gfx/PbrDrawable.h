// Copyright (c) Facebook, Inc. and its affiliates.
// This source code is licensed under the MIT license found in the
// LICENSE file in the root directory of this source tree.

#ifndef ESP_GFX_PBRDRAWABLE_H_
#define ESP_GFX_PBRDRAWABLE_H_

#include <Corrade/Containers/Optional.h>

#include "esp/gfx/Drawable.h"
#include "esp/gfx/PbrImageBasedLighting.h"
#include "esp/gfx/PbrShader.h"
#include "esp/gfx/ShaderManager.h"
<<<<<<< HEAD
#include "esp/gfx/ShadowMapManager.h"
=======
>>>>>>> ba5d1e6a
namespace esp {
namespace gfx {

class PbrDrawable : public Drawable {
 public:
  struct ShadowData {
    // all the terms must be set by the user
    ShadowMapManager* shadowMapManger = nullptr;
    ShadowMapKeys* shadowMapKeys = nullptr;
    float lightFarPlane = -1.0;
    float lightNearPlane = -1.0;
  };
  /**
   * @brief Constructor, to create a PbrDrawable for the given object using
   * shader and mesh. Adds drawable to given group and uses provided texture,
   * and color for textured buffer and color shader output respectively
   */
  explicit PbrDrawable(scene::SceneNode& node,
                       Magnum::GL::Mesh* mesh,
                       gfx::Drawable::Flags& meshAttributeFlags,
                       ShaderManager& shaderManager,
                       const Magnum::ResourceKey& lightSetupKey,
                       const Magnum::ResourceKey& materialDataKey,
                       DrawableGroup* group = nullptr,
                       PbrImageBasedLighting* pbrIbl = nullptr);

  /**
   *  @brief Set the light info
   *  @param lightSetupKey the key value for the light resource
   */
  void setLightSetup(const Magnum::ResourceKey& lightSetupKey) override;

  /**
   * @brief Set the shadow map info
   * @param[in] shadowData, contains all the data needed in the shadow mapping
   * @param[in] shadowFlag, can only be either ShadowsPCF or ShadowsVSM
   */
  void setShadowData(const ShadowData& data, PbrShader::Flag shadowFlag);

  static constexpr const char* SHADER_KEY_TEMPLATE = "PBR-lights={}-flags={}";

 protected:
  /**
   * @brief overload draw function, see here for more details:
   * https://doc.magnum.graphics/magnum/classMagnum_1_1SceneGraph_1_1Drawable.html#aca0d0a219aa4d7712316de55d67f2134
   * @param transformationMatrix the transformation of the object (to which
   * the drawable is attached) relative to camera
   * @param camera the camera that views and renders the world
   */
  void draw(const Magnum::Matrix4& transformationMatrix,
            Magnum::SceneGraph::Camera3D& camera) override;

  /**
   *  @brief Update the shader so it can correcly handle the current material,
   *         light setup
   *  @return Reference to self (for method chaining)
   */
  PbrDrawable& updateShader();

  /**
   *  @brief Update every light's color, intensity, range etc.
   *  @return Reference to self (for method chaining)
   */
  PbrDrawable& updateShaderLightParameters();

  /**
   *  @brief Update light direction (or position) in *camera* space to the
   * shader
   *  @param transformationMatrix describes a tansformation from object
   * (model) space to camera space
   *  @param camera the camera, which views and renders the world
   *  @return Reference to self (for method chaining)
   */
  PbrDrawable& updateShaderLightDirectionParameters(
      const Magnum::Matrix4& transformationMatrix,
      Magnum::SceneGraph::Camera3D& camera);

  /**
   * @brief get the key for the shader
   * @param lightCount the number of the lights;
   * @param flags flags that defines the shader features
   */
  Magnum::ResourceKey getShaderKey(Magnum::UnsignedInt lightCount,
                                   PbrShader::Flags flags) const;

  // shader parameters
  PbrShader::Flags flags_;
  ShaderManager& shaderManager_;
  Magnum::Resource<Magnum::GL::AbstractShaderProgram, PbrShader> shader_;
  Magnum::Resource<MaterialData, PbrMaterialData> materialData_;
  Magnum::Resource<LightSetup> lightSetup_;
  PbrImageBasedLighting* pbrIbl_ = nullptr;
<<<<<<< HEAD
  Corrade::Containers::Optional<ShadowData> shadowData_;
=======
>>>>>>> ba5d1e6a
};

}  // namespace gfx
}  // namespace esp

#endif  // ESP_GFX_PBRDRAWABLE_H_<|MERGE_RESOLUTION|>--- conflicted
+++ resolved
@@ -11,10 +11,8 @@
 #include "esp/gfx/PbrImageBasedLighting.h"
 #include "esp/gfx/PbrShader.h"
 #include "esp/gfx/ShaderManager.h"
-<<<<<<< HEAD
 #include "esp/gfx/ShadowMapManager.h"
-=======
->>>>>>> ba5d1e6a
+
 namespace esp {
 namespace gfx {
 
@@ -107,10 +105,7 @@
   Magnum::Resource<MaterialData, PbrMaterialData> materialData_;
   Magnum::Resource<LightSetup> lightSetup_;
   PbrImageBasedLighting* pbrIbl_ = nullptr;
-<<<<<<< HEAD
   Corrade::Containers::Optional<ShadowData> shadowData_;
-=======
->>>>>>> ba5d1e6a
 };
 
 }  // namespace gfx
