set(
  gfx_SOURCES
  CubeMap.cpp
  CubeMap.h
  DepthUnprojection.cpp
  DepthUnprojection.h
  Drawable.cpp
  Drawable.h
  DrawableGroup.cpp
  DrawableGroup.h
  GenericDrawable.cpp
  GenericDrawable.h
  MeshVisualizerDrawable.cpp
  MeshVisualizerDrawable.h
  LightSetup.cpp
  LightSetup.h
  MaterialData.h
  MaterialUtil.cpp
  MaterialUtil.h
  magnum.h
  RenderCamera.cpp
  RenderCamera.h
  CubeMapCamera.cpp
  CubeMapCamera.h
  CubeMap.cpp
  CubeMap.h
  DebugLineRender.cpp
  DebugLineRender.h
  Renderer.cpp
  Renderer.h
  replay/Keyframe.h
  replay/Player.cpp
  replay/Player.h
  replay/Recorder.cpp
  replay/Recorder.h
  replay/ReplayManager.h
  replay/ReplayManager.cpp
  WindowlessContext.cpp
  WindowlessContext.h
  RenderTarget.cpp
  RenderTarget.h
  ShaderManager.cpp
  ShaderManager.h
  PbrShader.cpp
  PbrShader.h
  PbrDrawable.cpp
  PbrDrawable.h
  TextureVisualizerShader.cpp
  TextureVisualizerShader.h
  CubeMapShaderBase.cpp
  CubeMapShaderBase.h
  DoubleSphereCameraShader.cpp
  DoubleSphereCameraShader.h
  EquirectangularShader.cpp
  EquirectangularShader.h
<<<<<<< HEAD
  PbrImageBasedLighting.cpp
  PbrImageBasedLighting.h
  PbrPrecomputedMapShader.cpp
  PbrPrecomputedMapShader.h
  PbrEquiRectangularToCubeMapShader.cpp
  PbrEquiRectangularToCubeMapShader.h
=======
  PbrEquiRectangularToCubeMapShader.cpp
  PbrEquiRectangularToCubeMapShader.h
  PbrPrecomputedMapShader.cpp
  PbrPrecomputedMapShader.h
>>>>>>> dbb6dada
  PbrTextureUnit.h
  DepthMapShader.cpp
  DepthMapShader.h
  DepthMapDrawableBase.cpp
  DepthMapDrawableBase.h
  DepthMapDrawable.cpp
  DepthMapDrawable.h
  ShadowMapManager.h
  VarianceShadowMapShader.h
  VarianceShadowMapShader.cpp
  VarianceShadowMapDrawable.h
  VarianceShadowMapDrawable.cpp
  GaussianFilterShader.h
  GaussianFilterShader.cpp
)

# If ptex support is enabled add relevant source files
if(BUILD_PTEX_SUPPORT)
  list(
    APPEND
    gfx_SOURCES
    PTexMeshDrawable.cpp
    PTexMeshDrawable.h
    PTexMeshShader.cpp
    PTexMeshShader.h
  )
endif()

if(BUILD_WITH_BACKGROUND_RENDERER)
  list(APPEND gfx_SOURCES BackgroundRenderer.h BackgroundRenderer.cpp)
endif()

find_package(
  Magnum
  REQUIRED
  AnyImageImporter
  AnySceneImporter
  GL
  MeshTools
  DebugTools
  SceneGraph
  Shaders
  Trade
  AnyImageConverter
)

find_package(MagnumPlugins REQUIRED StbImageImporter StbImageConverter TinyGltfImporter)

find_package(MagnumIntegration REQUIRED Eigen)

find_package(Corrade REQUIRED Utility)
# TODO: enable the following flag and fix the compilation warnings
# set_directory_properties(PROPERTIES CORRADE_USE_PEDANTIC_FLAGS ON)
corrade_add_resource(ShaderResources ../../shaders/Shaders.conf)
list(APPEND gfx_SOURCES ${ShaderResources})

add_library(
  gfx STATIC
  ${gfx_SOURCES}
)

if(BUILD_WITH_CUDA)
  target_include_directories(
    gfx PRIVATE ${CMAKE_CUDA_TOOLKIT_INCLUDE_DIRECTORIES}
                ${CMAKE_CURRENT_LIST_DIR}/cuda_helpers
  )

  target_link_libraries(gfx PUBLIC ${CUDART_LIBRARY})
endif()

target_link_libraries(
  gfx
  PUBLIC assets
         core
         io
         physics
         Magnum::AnyImageImporter
         Magnum::AnySceneImporter
         Magnum::GL
         Magnum::Magnum
         Magnum::MeshTools
         Magnum::DebugTools
         Magnum::SceneGraph
         Magnum::Shaders
         Magnum::Trade
         MagnumPlugins::StbImageImporter
         MagnumPlugins::StbImageConverter
         MagnumPlugins::TinyGltfImporter
         MagnumIntegration::Eigen
         Corrade::Utility
         Magnum::AnyImageConverter
)

if(BUILD_WITH_BACKGROUND_RENDERER)
  target_link_libraries(gfx PUBLIC atomic_wait)
endif()

# Link windowed application library if needed
if(BUILD_GUI_VIEWERS)
  if(CORRADE_TARGET_EMSCRIPTEN)
    find_package(Magnum REQUIRED EmscriptenApplication)
    target_link_libraries(gfx PUBLIC Magnum::EmscriptenApplication)
  else()
    find_package(Magnum REQUIRED GlfwApplication)
    target_link_libraries(gfx PUBLIC Magnum::GlfwApplication)
  endif()
endif()

# Link appropriate windowless library
if(APPLE)
  find_package(Magnum REQUIRED WindowlessCglApplication)
  target_link_libraries(gfx PUBLIC Magnum::WindowlessCglApplication)
elseif(WIN32)
  find_package(Magnum REQUIRED WindowlessWglApplication)
  target_link_libraries(gfx PUBLIC Magnum::WindowlessWglApplication)
elseif(CORRADE_TARGET_EMSCRIPTEN)
  find_package(Magnum REQUIRED WindowlessEglApplication)
  target_link_libraries(gfx PUBLIC Magnum::WindowlessEglApplication)
elseif(UNIX)
  if(BUILD_GUI_VIEWERS)
    find_package(Magnum REQUIRED WindowlessGlxApplication)
    target_link_libraries(gfx PUBLIC Magnum::WindowlessGlxApplication)
  else()
    find_package(Magnum REQUIRED WindowlessEglApplication)
    target_link_libraries(gfx PUBLIC Magnum::WindowlessEglApplication)
  endif()
endif()

if(BUILD_TEST)
  add_subdirectory(test)
endif()<|MERGE_RESOLUTION|>--- conflicted
+++ resolved
@@ -53,19 +53,12 @@
   DoubleSphereCameraShader.h
   EquirectangularShader.cpp
   EquirectangularShader.h
-<<<<<<< HEAD
   PbrImageBasedLighting.cpp
   PbrImageBasedLighting.h
-  PbrPrecomputedMapShader.cpp
-  PbrPrecomputedMapShader.h
-  PbrEquiRectangularToCubeMapShader.cpp
-  PbrEquiRectangularToCubeMapShader.h
-=======
   PbrEquiRectangularToCubeMapShader.cpp
   PbrEquiRectangularToCubeMapShader.h
   PbrPrecomputedMapShader.cpp
   PbrPrecomputedMapShader.h
->>>>>>> dbb6dada
   PbrTextureUnit.h
   DepthMapShader.cpp
   DepthMapShader.h
