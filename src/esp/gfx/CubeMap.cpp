// Copyright (c) Facebook, Inc. and its affiliates.
// This source code is licensed under the MIT license found in the
// LICENSE file in the root directory of this source tree
#include "CubeMap.h"
#include <Corrade/Containers/ArrayView.h>
#include <Corrade/Containers/Optional.h>
#include <Corrade/Containers/StridedArrayView.h>
#include <Corrade/PluginManager/Manager.h>
#include <Corrade/Utility/Algorithms.h>
#include <Corrade/Utility/Assert.h>
// XXX
#include <Corrade/Utility/Debug.h>

#include <Corrade/Utility/FormatStl.h>
#include <Magnum/DebugTools/TextureImage.h>
#include <Magnum/GL/Framebuffer.h>
#include <Magnum/GL/PixelFormat.h>
#include <Magnum/GL/RenderbufferFormat.h>
#include <Magnum/GL/Renderer.h>
#include <Magnum/GL/TextureFormat.h>
#include <Magnum/Image.h>
#include <Magnum/ImageView.h>
#include <Magnum/Math/Color.h>
#include <Magnum/Shaders/Generic.h>
#include <Magnum/Trade/AbstractImageConverter.h>
#include <Magnum/Trade/ImageData.h>

namespace Mn = Magnum;
namespace Cr = Corrade;

namespace esp {
namespace gfx {

// TODO:
// Careful: objectIdAttachement will use ColorAttachment 6
// since the first 6 (0 ~ 5) attachements are used for the 6 faces of the cube.
// const Mn::GL::Framebuffer::ColorAttachment objectIdAttachment =
//    Mn::GL::Framebuffer::ColorAttachment{6};

/**
 * @brief check if the class instance is created with corresponding texture
 * enabled
 */
void textureTypeSanityCheck(CubeMap::Flags& flag,
                            CubeMap::TextureType type,
                            const std::string& functionNameStr) {
  switch (type) {
    case CubeMap::TextureType::Color:
      CORRADE_ASSERT(flag & CubeMap::Flag::ColorTexture,
                     functionNameStr.c_str()
                         << "instance was not created with color "
                            "texture output enabled.", );
      return;
      break;
    case CubeMap::TextureType::Depth:
      CORRADE_ASSERT(flag & CubeMap::Flag::DepthTexture,
                     functionNameStr.c_str()
                         << "instance was not created with depth "
                            "texture output enabled.", );
      return;
      break;
  }
  CORRADE_INTERNAL_ASSERT_UNREACHABLE();
}

/**
 * @brief convert cube face index to Magnum::GL::CubeMapCoordinate
 */
Magnum::GL::CubeMapCoordinate convertFaceIndexToCubeMapCoordinate(
    unsigned int faceIndex) {
  CORRADE_ASSERT(
      faceIndex < 6,
      "In CubeMap: ConvertFaceIndexToCubeMapCoordinate(): the index of "
      "the cube side"
          << faceIndex << "is illegal.",
      Mn::GL::CubeMapCoordinate::PositiveX);
  return Mn::GL::CubeMapCoordinate(int(Mn::GL::CubeMapCoordinate::PositiveX) +
                                   faceIndex);
}

/**
 * @brief get texture type string for texture filename
 */
const char* getTextureTypeFilenameString(CubeMap::TextureType type) {
  switch (type) {
    case CubeMap::TextureType::Color:
      return "rgba";
      break;
    case CubeMap::TextureType::Depth:
      return "depth";
      break;
  }
  CORRADE_INTERNAL_ASSERT_UNREACHABLE();
}

/**
 * @brief get the pixel format based on texture type (color, depth objectId
 * etc.)
 */
Mn::PixelFormat getPixelFormat(CubeMap::TextureType type) {
  switch (type) {
    case CubeMap::TextureType::Color:
      return Mn::PixelFormat::RGBA8Unorm;
      break;
    case CubeMap::TextureType::Depth:
      return Mn::PixelFormat::R32F;
      break;
      /*
      case CubeMap::TextureType::ObjectId:
      return Mn::PixelFormat::R32UI;
      */
  }
  CORRADE_INTERNAL_ASSERT_UNREACHABLE();
}

CubeMap::CubeMap(int imageSize, Flags flags) : flags_(flags) {
#ifndef MAGNUM_TARGET_WEBGL
  Mn::GL::Renderer::enable(Mn::GL::Renderer::Feature::SeamlessCubeMapTexture);
#endif
  reset(imageSize);
}

bool CubeMap::reset(int imageSize) {
  if (imageSize_ == imageSize) {
    return false;
  }

  imageSize_ = imageSize;
  CORRADE_ASSERT(imageSize_ > 0,
                 "CubeMap::reset(): image size" << imageSize << "is illegal.",
                 false);
  // create an empty cubemap texture
  recreateTexture();

  // prepare frame buffer and render buffer
  recreateFramebuffer();

  // attach render buffer to frame buffer
  attachFramebufferRenderbuffer();

  return true;
}

void CubeMap::attachFramebufferRenderbuffer() {
  for (unsigned int index = 0; index < 6; ++index) {
    if (flags_ & Flag::ColorTexture) {
      Magnum::GL::CubeMapCoordinate cubeMapCoord =
          convertFaceIndexToCubeMapCoordinate(index);
      frameBuffer_[index].attachCubeMapTexture(
          Mn::GL::Framebuffer::ColorAttachment{0},
          *textures_[TextureType::Color], cubeMapCoord, 0);
    } else {
      frameBuffer_[index].attachRenderbuffer(
          Mn::GL::Framebuffer::ColorAttachment{0}, optionalColorBuffer_[index]);
    }

    if (flags_ & Flag::DepthTexture) {
      Magnum::GL::CubeMapCoordinate cubeMapCoord =
          convertFaceIndexToCubeMapCoordinate(index);
      frameBuffer_[index].attachCubeMapTexture(
          Mn::GL::Framebuffer::BufferAttachment::Depth,
          *textures_[TextureType::Depth], cubeMapCoord, 0);
    } else {
      frameBuffer_[index].attachRenderbuffer(
          Mn::GL::Framebuffer::BufferAttachment::Depth,
          optionalDepthBuffer_[index]);
    }
  }
}

void CubeMap::recreateTexture() {
  Mn::Vector2i size{imageSize_, imageSize_};

  // color texture
  if (flags_ & Flag::ColorTexture) {
    auto& colorTexture = textures_[TextureType::Color];
    colorTexture = std::make_unique<Mn::GL::CubeMapTexture>();
    (*colorTexture)
        .setWrapping(Mn::GL::SamplerWrapping::ClampToEdge)
        .setMinificationFilter(Mn::GL::SamplerFilter::Linear,
                               Mn::GL::SamplerMipmap::Linear)
        .setMagnificationFilter(Mn::GL::SamplerFilter::Linear);

    if (flags_ & Flag::BuildMipmap) {
      // RGBA8 is for the LDR. Use RGBA16F for the HDR (TODO)
      (*colorTexture)
          .setStorage(Mn::Math::log2(imageSize_) + 1,
                      Mn::GL::TextureFormat::RGBA8, size);
    } else {
      (*colorTexture).setStorage(1, Mn::GL::TextureFormat::RGBA8, size);
    }
  }

  // depth texture
  if (flags_ & Flag::DepthTexture) {
    auto& depthTexture = textures_[TextureType::Depth];
    depthTexture = std::make_unique<Mn::GL::CubeMapTexture>();
    (*depthTexture)
        .setWrapping(Mn::GL::SamplerWrapping::ClampToEdge)
        .setMinificationFilter(Mn::GL::SamplerFilter::Nearest)
        .setMagnificationFilter(Mn::GL::SamplerFilter::Nearest)
        .setStorage(1, Mn::GL::TextureFormat::DepthComponent32F, size);
  }
}

void CubeMap::recreateFramebuffer() {
  Mn::Vector2i viewportSize{imageSize_, imageSize_};

  for (int iFbo = 0; iFbo < 6; ++iFbo) {
    frameBuffer_[iFbo] = Mn::GL::Framebuffer{{{}, viewportSize}};
  }

  // optional depth buffer is 24-bit integer pixel, which is different from the
  // depth texture (32-bit float)
  if (!(flags_ & CubeMap::Flag::DepthTexture)) {
    for (int index = 0; index < 6; ++index) {
      optionalDepthBuffer_[index].setStorage(
          Mn::GL::RenderbufferFormat::DepthComponent24, viewportSize);
    }
  }
  if (!(flags_ & CubeMap::Flag::ColorTexture)) {
    for (int index = 0; index < 6; ++index) {
      optionalColorBuffer_[index].setStorage(Mn::GL::RenderbufferFormat::RGBA8,
                                             viewportSize);
    }
  }
}

void CubeMap::prepareToDraw(unsigned int cubeSideIndex) {
  mapForDraw(cubeSideIndex);

<<<<<<< HEAD
  frameBuffer_.clearDepth(1.0f).clearColor(cubeSideIndex,    // color attachment
                                           Mn::Vector4ui{0}  // clear color
=======
  frameBuffer_[cubeSideIndex].clearDepth(1.0f).clearColor(
      0,                // color attachment
      Mn::Vector4ui{0}  // clear color
>>>>>>> a069ce1e
  );

  CORRADE_INTERNAL_ASSERT(frameBuffer_[cubeSideIndex].checkStatus(
                              Mn::GL::FramebufferTarget::Draw) ==
                          Mn::GL::Framebuffer::Status::Complete);
}

void CubeMap::mapForDraw(unsigned int index) {
  frameBuffer_[index].mapForDraw({
      {Mn::Shaders::Generic3D::ColorOutput,
       Mn::GL::Framebuffer::ColorAttachment{0}},
      // TODO:
      //{Mn::Shaders::Generic3D::ObjectIdOutput, objectIdAttachment}
  });
}

Mn::GL::CubeMapTexture& CubeMap::getTexture(TextureType type) {
  textureTypeSanityCheck(flags_, type, "CubeMap::getTexture():");
  return *textures_[type];
}

#ifndef MAGNUM_TARGET_WEBGL
// because Mn::Image2D image = textures_[type]->image(...)
// requires desktop OpenGL
bool CubeMap::saveTexture(TextureType type,
                          const std::string& imageFilePrefix) {
  textureTypeSanityCheck(flags_, type, "CubeMap::saveTexture():");

  Cr::PluginManager::Manager<Mn::Trade::AbstractImageConverter> manager;
  Cr::Containers::Pointer<Mn::Trade::AbstractImageConverter> converter;
  if (!(converter = manager.loadAndInstantiate("AnyImageConverter"))) {
    return false;
  }

  const char* coordStrings[6] = {"+X", "-X", "+Y", "-Y", "+Z", "-Z"};
  for (int iFace = 0; iFace < 6; ++iFace) {
    std::string filename = "";
    switch (type) {
      case TextureType::Color: {
        Mn::Image2D image =
            textures_[type]->image(convertFaceIndexToCubeMapCoordinate(iFace),
                                   0, {getPixelFormat(type)});
        filename = Cr::Utility::formatString("{}.{}.{}.png", imageFilePrefix,
                                             getTextureTypeFilenameString(type),
                                             coordStrings[iFace]);
        if (!converter->exportToFile(image, filename)) {
          return false;
        }
      } break;

      case TextureType::Depth: {
        filename = Cr::Utility::formatString("{}.{}.{}.hdr", imageFilePrefix,
                                             getTextureTypeFilenameString(type),
                                             coordStrings[iFace]);
        Mn::Image2D image = textures_[type]->image(
            convertFaceIndexToCubeMapCoordinate(iFace), 0,
            {Mn::GL::PixelFormat::DepthComponent, Mn::GL::PixelType::Float});
        Mn::ImageView2D depthAsRedChannel{
            image.storage(), Mn::PixelFormat::R32F, image.size(), image.data()};
        if (!converter->exportToFile(depthAsRedChannel, filename)) {
          return false;
        }
        // XXX
        // display 8 floats
        /*
        Mn::Debug{} << "========"
                    << Cr::Containers::arrayCast<float>(
                           image.data().prefix(32));
        Mn::Debug{} << "image size in bytes: " << image.data().size();
        */
      } break;
    }
    CORRADE_ASSERT(!filename.empty(),
                   "CubeMap::saveTexture(): Unknown texture type.", false);

    LOG(INFO) << "Saved image " << iFace << " to " << filename;
  }  // for

  return true;
}
#endif

void CubeMap::loadTexture(TextureType type,
                          const std::string& imageFilePrefix,
                          const std::string& imageFileExtension) {
  textureTypeSanityCheck(flags_, type, "CubeMap::loadTexture():");

  // plugin manager used to instantiate importers which in turn are used
  // to load image data
  Cr::PluginManager::Manager<Mn::Trade::AbstractImporter> manager;
  Cr::Containers::Pointer<Mn::Trade::AbstractImporter> importer =
      manager.loadAndInstantiate("AnyImageImporter");
  CORRADE_INTERNAL_ASSERT(importer);

  const char* coordStrings[6] = {"+X", "-X", "+Y", "-Y", "+Z", "-Z"};
  int imageSize = 0;

  // set images
  Mn::GL::CubeMapTexture* texture = nullptr;
  switch (type) {
    case TextureType::Color:
      texture = textures_[TextureType::Color].get();
      break;

    case TextureType::Depth:
      texture = textures_[TextureType::Depth].get();
      break;
  }
  CORRADE_ASSERT(texture, "CubeMap::loadTexture(): Unknown texture type.", );

  for (int iFace = 0; iFace < 6; ++iFace) {
    // open image file

    std::string filename = Cr::Utility::formatString(
        "{}.{}.{}.{}", imageFilePrefix, getTextureTypeFilenameString(type),
        coordStrings[iFace], imageFileExtension);

    importer->openFile(filename);
    Cr::Containers::Optional<Mn::Trade::ImageData2D> imageData =
        importer->image2D(0);

    // XXX
    Mn::Debug{} << "imagedata raw data size = " << (*imageData).data().size();
    {
      auto view = Cr::Containers::arrayCast<const float>((*imageData).data());
      Mn::Debug{} << "first 4 rgbs from imagedata"
                  << view.prefix(12);  // first 12 floats --> 4 Rgbs
    }

    // sanity checks
    CORRADE_INTERNAL_ASSERT(imageData);
    Mn::Vector2i size = imageData->size();
    CORRADE_ASSERT(
        size.x() == size.y(),
        " CubeMap::loadTexture(): each texture image must be a square.", );
    if (iFace == 0) {
      imageSize = size.x();
      reset(imageSize);
    } else {
      CORRADE_ASSERT(size.x() == imageSize,
                     " CubeMap::loadTexture(): texture images must have the "
                     "same size.", );
    }

    switch (type) {
      case TextureType::Color:
        texture->setSubImage(convertFaceIndexToCubeMapCoordinate(iFace), 0, {},
                             *imageData);
        break;

      case TextureType::Depth: {
        // The pixel format for depth texture is R32F. When it is saved as hdr,
        // the single channel is expanded to three channels by repeating the R
        // channel 3 times (and it becomes RGB32F).
        // That means when it is loaded, we need to dedup by taking just the
        // first component (R component) out of each pixel.
        Cr::Containers::StridedArrayView2D<const Mn::Color3>
            imageStridedArrayView = imageData->pixels<Mn::Color3>();

        // XXX
        // Mn::Debug{} << "imageStridedArrayView" <<
        // imageStridedArrayView.size();

        //  This casts the Color3 view to a float, which effectively uses only
        //  four bytes of each element, which is the red channel
        Cr::Containers::StridedArrayView2D<const float> red =
            Cr::Containers::arrayCast<const float>(imageStridedArrayView);

        Cr::Containers::Array<float> depthImage{
            Cr::Containers::NoInit, static_cast<size_t>(size.product())};
        // Turns the `depthImage` into a tightly packed 2D view of the same rows
        // and pixels as `imageStridedArrayView`
        Cr::Containers::StridedArrayView2D<float> output{
            depthImage, {std::size_t(size.y()), std::size_t(size.x())}};

        // copy the data
        // Cr::Utility::copy(red, output);

        // XXX
        unsigned int idx = 0;
        for (auto row : imageStridedArrayView) {
          for (const Mn::Color3& pixel : row) {
            depthImage[idx++] = pixel.r();
          }
        }
        Mn::Debug{} << "depthImage (top 9) = " << depthImage.prefix(9);
        Mn::Debug{} << "imageData size: " << imageData->size();
        Mn::ImageView2D imageView(Mn::GL::PixelFormat::DepthComponent,
                                  Mn::GL::PixelType::Float, imageData->size(),
                                  depthImage);
        texture->setSubImage(convertFaceIndexToCubeMapCoordinate(iFace), 0, {},
                             imageView);
        // XXX
        Mn::Debug{} << Cr::Containers::arrayCast<const float>(
            imageView.data().prefix(32));
        // XXX first 4 RGB, which is 4 bytes
        Mn::Debug{} << "1st 4 RGB"
                    << Cr::Containers::arrayCast<const float>(
                           (*imageData).data().prefix(4 * 3 * 4));
      } break;
    }  // switch
    LOG(INFO) << "Loaded image " << iFace << " from " << filename;
  }
  // Color texture ONLY, NOT for depth
  if ((flags_ & Flag::BuildMipmap) && (flags_ & Flag::ColorTexture)) {
    texture->generateMipmap();
  }
}  // namespace gfx

void CubeMap::renderToTexture(CubeMapCamera& camera,
                              scene::SceneGraph& sceneGraph,
                              RenderCamera::Flags flags) {
  CORRADE_ASSERT(camera.isInSceneGraph(sceneGraph),
                 "CubeMap::renderToTexture(): camera is NOT attached to the "
                 "current scene graph.", );
  // ==== projection matrix ====
  // CAREFUL! In this function the projection matrix of the camera is assumed to
  // be set already outside of this function by the user.
  // we simply do sanity check here.
  {
    Mn::Vector2i vp = camera.viewport();
    CORRADE_ASSERT(vp == Mn::Vector2i{imageSize_},
                   "CubeMap::renderToTexture(): the image size with in the "
                   "CubeMapCamera, which is"
                       << vp << "compared to" << imageSize_
                       << "is not correct.", );
  }

  // ==== camera matrix ====
  // In case user set the relative transformation of
  // the camera node before calling this function, original viewing matrix of
  // the camera MUST be updated as well.
  camera.updateOriginalViewingMatrix();
  for (int iFace = 0; iFace < 6; ++iFace) {
    frameBuffer_[iFace].bind();
    camera.switchToFace(iFace);
    prepareToDraw(iFace);

    // TODO:
    // camera should have flags so that it can do "low quality" rendering,
    // e.g., no normal maps, no specular lighting, low-poly meshes,
    // low-quality textures.

    for (auto& it : sceneGraph.getDrawableGroups()) {
      // TODO: remove || true
      if (it.second.prepareForDraw(camera) || true) {
        camera.draw(it.second, flags);
      }
    }
  }  // iFace

  // CAREFUL!!!
  // switchToFace() will change the local transformation of this camera node!
  // If you do not do anything, in next rendering cycle, since
  // camera.updateOriginalViewingMatrix() is called, the original viewing matrix
  // will be updated by mistake!!! To prevent such mistakes, local
  // transformation of this camera node must be reset.
  camera.restoreTransformation();

  // Color texture ONLY, NOT for depth
  if ((flags_ & Flag::BuildMipmap) && (flags_ & Flag::ColorTexture)) {
    textures_[TextureType::Color]->generateMipmap();
  }
}

}  // namespace gfx
}  // namespace esp<|MERGE_RESOLUTION|>--- conflicted
+++ resolved
@@ -229,14 +229,9 @@
 void CubeMap::prepareToDraw(unsigned int cubeSideIndex) {
   mapForDraw(cubeSideIndex);
 
-<<<<<<< HEAD
-  frameBuffer_.clearDepth(1.0f).clearColor(cubeSideIndex,    // color attachment
-                                           Mn::Vector4ui{0}  // clear color
-=======
   frameBuffer_[cubeSideIndex].clearDepth(1.0f).clearColor(
       0,                // color attachment
       Mn::Vector4ui{0}  // clear color
->>>>>>> a069ce1e
   );
 
   CORRADE_INTERNAL_ASSERT(frameBuffer_[cubeSideIndex].checkStatus(
