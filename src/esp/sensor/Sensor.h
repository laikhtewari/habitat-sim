--- conflicted
+++ resolved
@@ -38,15 +38,10 @@
 };
 
 enum class SensorSubType {
-<<<<<<< HEAD
-  Pinhole = 0,
-  Orthographic = 1,
-  Fisheye = 2,
-=======
   None = 0,
   Pinhole = 1,
   Orthographic = 2,
->>>>>>> 694e90e3
+  Fisheye = 3,
 };
 
 // Specifies the configuration parameters of a sensor
