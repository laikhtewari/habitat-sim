[![CircleCI](https://circleci.com/gh/facebookresearch/habitat-sim.svg?style=shield)](https://circleci.com/gh/facebookresearch/habitat-sim)
[![codecov](https://codecov.io/gh/facebookresearch/habitat-sim/branch/master/graph/badge.svg)](https://codecov.io/gh/facebookresearch/habitat-sim)
[![GitHub license](https://img.shields.io/badge/license-MIT-blue.svg)](https://github.com/facebookresearch/habitat-sim/blob/master/LICENSE)
[![Conda Version Badge](https://img.shields.io/conda/vn/aihabitat/habitat-sim?color=blue&label=conda%20version)](https://anaconda.org/aihabitat/habitat-sim)
[![Conda Platforms support Badge](https://img.shields.io/conda/pn/aihabitat/habitat-sim?color=orange&label=platforms)](https://anaconda.org/aihabitat/habitat-sim)
[![Documentation](https://img.shields.io/badge/docs-automated-green.svg)](https://aihabitat.org/docs/habitat-sim/)
[![pre-commit](https://img.shields.io/badge/pre--commit-enabled-brightgreen?logo=pre-commit&logoColor=white)](https://github.com/pre-commit/pre-commit)
[![Python 3.6, 3.7, 3.8](https://img.shields.io/badge/python-3.6%20%7C%203.7%20%7C%203.8-blue.svg)](https://www.python.org/downloads/release/)
[![Supports Bullet](https://img.shields.io/static/v1?label=supports&message=Bullet%20Physics&color=informational&link=https://opensource.google/projects/bullet3)](https://opensource.google/projects/bullet3)
[![Slack Join](http://img.shields.io/static/v1?label=Join%20us%20on&message=%23habitat-dev&labelColor=%234A154B&logo=slack)](https://join.slack.com/t/ai-habitat/shared_invite/enQtNjY1MzM1NDE4MTk2LTZhMzdmYWMwODZlNjg5MjZiZjExOTBjOTg5MmRiZTVhOWQyNzk0OTMyN2E1ZTEzZTNjMWM0MjBkN2VhMjQxMDI)
[![Twitter Follow](https://img.shields.io/twitter/follow/ai_habitat?style=social)](https://twitter.com/ai_habitat)

# Habitat-Sim

A flexible, high-performance 3D simulator with configurable agents, multiple sensors, and generic 3D dataset handling (with built-in support for [MatterPort3D](https://niessner.github.io/Matterport/), [Gibson](http://gibsonenv.stanford.edu/database/), [Replica](https://github.com/facebookresearch/Replica-Dataset), and other datasets).
When rendering a scene from the Matterport3D dataset, Habitat-Sim achieves several thousand frames per second (FPS) running single-threaded, and reaches <a href="#fps_table"><b>over 10,000 FPS multi-process</b></a> on a single GPU!


[Habitat-Lab](https://github.com/facebookresearch/habitat-lab) uses [Habitat-Sim](https://github.com/facebookresearch/habitat-sim) as the core simulator and is a modular high-level library for end-to-end experiments in embodied AI -- defining embodied AI tasks (e.g. navigation, instruction following, question answering), training agents (via imitation or reinforcement learning, or no learning at all as in classical SLAM), and benchmarking their performance on the defined tasks using standard metrics.

[![Habitat Demo](https://img.shields.io/static/v1?label=WebGL&message=Try%20AI%20Habitat%20In%20Your%20Browser%20&color=blue&logo=webgl&labelColor=%23990000&style=for-the-badge&link=https://aihabitat.org/demo)](https://aihabitat.org/demo)
<p align="center">
  <img src="docs/images/habitat_compressed.gif" height="400">
</p>

---

## Table of contents
   1. [URDF Prototype Details](#urdf-prototype-details)
   1. [Motivation](#motivation)
   1. [Citing Habitat](#citing-habitat)
   1. [Details](#details)
   1. [Performance](#performance)
   1. [Installation](#installation)
   1. [Testing](#testing)
   1. [Documentation](#documentation)
   1. [Rendering to GPU Tensors](#rendering-to-gpu-tensors)
   1. [WebGL](#webgl)
   1. [Datasets](#datasets)
   1. [Examples](#examples)
   1. [Code Style](#code-style)
   1. [Development Tips](#development-tips)
   1. [Acknowledgments](#acknowledgments)
   1. [External Contributions](#external-contributions)
   1. [License](#license)
   1. [References](#references)

<<<<<<< HEAD
## URDF Prototype Details ##
URDF support and articulated objects are coming soon to Habitat! This branch is an unstable prototype for this feature.

Want to play with robots? Try the demo in viewer.
- To get started:
  - Download and extract the [URDF demo assets](https://dl.fbaipublicfiles.com/habitat/URDF_demo_assets.zip)  into `path-to-habitat-sim/data/`.
  - Download and extract the [examples scenes](http://dl.fbaipublicfiles.com/habitat/habitat-test-scenes.zip) into `path-to-habitat-sim/data/`.
  - (optionally) Download and extract the [example rigid objects](http://dl.fbaipublicfiles.com/habitat/objects_v0.2.zip) into `path-to-habitat-sim/data/objects/` (structure should be e.g.: `path-to-habitat-sim/data/objects/banana.glb`).
  - Install the simulator for interactivity (with bullet) as described in [Installation](#installation).
- Now run the viewer with physics as described in [Testing](#testing).
   ```
   ./build/viewer --enable-physics -- "data/scene_datasets/habitat-test-scenes/apartment_1.glb"
   ```
- Use keys to add robots from URDF (you can add multiple):
  - `0` - aliengo
  - `1` - kuka iiwa (fixed base)
  - `3` - locobot (no arm)
  - `4` - locobot (with arm)
- Other useful key commands:
  - `-` - remove last added robot
  - `m` - toggle kinematic/dynamic for last robot added
  - `v` - invert gravity
  - `o` - add random rigid object
  - `8` - add random rigid primitive
  - `u` - remove last rigid object added
  - `wasd` - move agent on navmesh
  - `n` - toggle navmesh visualization
  - `9` - place agent at random point from navmesh
  - `esc` - exit
- Useful mouse interactions:
  - `mouse_wheel` selects an interaction mode (current mode displayed in GUI)
    - `GRAB` - click to raycast on collision objects (box displays contact point).
      - `LEFT` - Create a ball joint constraint at the contact point until mouse released (also sets the objct to DYNAMIC). Drag to move the constraint point in the camera plane.
      - `RIGHT` - Sets objects to KINEMATIC (not robots). Drag to move the object or robot root in the camera plane.
    - `THROW` - Toss a sphere! (tip: clean up the last one with `u`).
    - `OPEN|CLOSE` - Experimental activation mode. On click activates scripted states. See `src/utils/viewer/viewer.cpp` for implementation details.
    - `DOF(#)` - Kinematically set dof position of last robot added.
      - `LEFT` - Click/drag horizontally to manually set the state of a dof.
      - `RIGHT` - Click/drag horizontally to select the controlled dof.




Also try the python API via the tutorial script (after download/install as above):
```
python path-to-habitat-sim/examples/tutorials/URDF_robotics_tutorial.py
```
**Note: this script will save and open a video file. On OSX you must close QuickTime Player between runs to see the updated video.**


## Motivation ##
=======
## Motivation
>>>>>>> fe9f78bf
AI Habitat enables training of embodied AI agents (virtual robots) in a highly photorealistic & efficient 3D simulator, before transferring the learned skills to reality.
This empowers a paradigm shift from 'internet AI' based on static datasets (e.g. ImageNet, COCO, VQA) to embodied AI where agents act within realistic environments, bringing to the fore active perception, long-term planning, learning from interaction, and holding a dialog grounded in an environment.

## Citing Habitat
If you use the Habitat platform in your research, please cite the following [paper](https://arxiv.org/abs/1904.01201):

```
@inproceedings{habitat19iccv,
  title     =     {Habitat: {A} {P}latform for {E}mbodied {AI} {R}esearch},
  author    =     {Manolis Savva and Abhishek Kadian and Oleksandr Maksymets and Yili Zhao and Erik Wijmans and Bhavana Jain and Julian Straub and Jia Liu and Vladlen Koltun and Jitendra Malik and Devi Parikh and Dhruv Batra},
  booktitle =     {Proceedings of the IEEE/CVF International Conference on Computer Vision (ICCV)},
  year      =     {2019}
}
```

Habitat-Sim also builds on work contributed by others.  If you use contributed methods/models, please cite their works.  See the [External Contributions](#external-contributions) section
for a list of what was externally contributed and the corresponding work/citation.

## Details

The Habitat-Sim backend module is implemented in C++ and leverages the [magnum](https://github.com/mosra/magnum) graphics middleware library to support cross-platform deployment on a broad variety of hardware configurations. The architecture of the main abstraction classes is shown below. The design of this module ensures a few key properties:
* Memory-efficient management of 3D environment resources (triangle mesh geometry, textures, shaders) ensuring shared resources are cached and re-used
* Flexible, structured representation of 3D environments using SceneGraphs, allowing for programmatic manipulation of object state, and combination of objects from different environments
* High-efficiency rendering engine with multi-attachment render passes for reduced overhead when multiple sensors are active
* Arbitrary numbers of Agents and corresponding Sensors that can be linked to a 3D environment by attachment to a SceneGraph.

<p align="center">
 <img src='docs/images/habitat_architecture.png' width="800" />
 <p align="center"><i>Architecture of <code>Habitat-Sim</code> main classes</i></p>
</p>

The Simulator delegates management of all resources related to 3D environments to a ResourceManager that is responsible for loading and caching 3D environment data from a variety of on-disk formats. These resources are used within SceneGraphs at the level of individual SceneNodes that represent distinct objects or regions in a particular Scene. Agents and their Sensors are instantiated by being attached to SceneNodes in a particular SceneGraph.

<p align="center">
 <img src='docs/images/sensor-data.png' width="600" />
 <p align="center"><i>Example rendered sensor observations</i></p>
</p>


## Performance
The table below reports performance statistics for a test scene from the Matterport3D dataset (id `17DRP5sb8fy`) on a `Xeon E5-2690 v4 CPU` and `Nvidia Titan Xp`. Single-thread performance reaches several thousand frames per second, while multi-process operation with several independent simulation backends can reach more than 10,000 frames per second on a single GPU!
<table class="table" id="fps_table">
 <tr>
   <td></td>
   <th colspan="3"> 1 proc </th>
   <th colspan="3"> 3 procs </th>
   <th colspan="3"> 5 procs </th>
 </tr>
 <tr>
   <th>Sensors / Resolution</th>
   <th>128</th>
   <th>256</th>
   <th>512</th>
   <th>128</th>
   <th>256</th>
   <th>512</th>
   <th>128</th>
   <th>256</th>
   <th>512</th>
 </tr>
 <tr>
   <td>RGB</td>
   <td>4093</td>
   <td>1987</td>
   <td>848</td>
   <td>10638</td>
   <td>3428</td>
   <td>2068</td>
   <td>10592</td>
   <td>3574</td>
   <td>2629</td>
 </tr>
 <tr>
   <td>RGB + depth</td>
   <td>2050</td>
   <td>1042</td>
   <td>423</td>
   <td>5024</td>
   <td>1715</td>
   <td>1042</td>
   <td>5223</td>
   <td>1774</td>
   <td>1348</td>
 </tr>
 <tr>
   <td>RGB + depth + semantics*</td>
   <td>709</td>
   <td>596</td>
   <td>394</td>
   <td>1312</td>
   <td>1219</td>
   <td>979</td>
   <td>1521</td>
   <td>1429</td>
   <td>1291</td>
 </tr>
</table>

Previous simulation platforms that have operated on similar datasets typically produce on the order of a couple hundred frames per second. For example [Gibson](https://github.com/StanfordVL/GibsonEnv#gibson-framerate) reports up to about 150 fps with 8 processes, and [MINOS](https://github.com/minosworld/minos#benchmarking) reports up to about 167 fps with 4 threads.

*Note: The semantic sensor in MP3D houses currently requires the use of additional house 3D meshes with orders of magnitude more geometric complexity leading to reduced performance. We expect this to be addressed in future versions leading to speeds comparable to RGB + depth; stay tuned.

To run the above benchmarks on your machine, see instructions in the [examples](#examples) section.

## Installation

Habitat-Sim can be installed in 3 ways:
1. Via Conda - Recommended method for most users. Nightly and stable release builds.
2. Via Docker - Updated approximately once per year for [Habitat Challenge](https://aihabitat.org/challenge/).
3. Via Source - For active development.

### [Recommended] Conda Packages

We provide conda packages for [the most recent release](https://anaconda.org/aihabitat) and built [nightly for the master branch](https://anaconda.org/aihabitat-nightly). Packages are provided for standard (with display) and headless (without display) systems, with and without Bullet physics support.


To install habitat-sim on machines with an attached display:

```
conda install habitat-sim -c conda-forge -c aihabitat
```

To install on headless machines (i.e. without an attached display, e.g. in a cluster) and machines with multiple GPUs:

```
conda install habitat-sim headless -c conda-forge -c aihabitat
```

To install habitat-sim with bullet physics [on a headless system]

```
conda install habitat-sim withbullet [headless] -c conda-forge -c aihabitat
```

To get the nightly build of the latest master, simply swap `-c aihabitat` for `-c aihabitat-nightly`.


### Docker Image

We provide a pre-built docker container for [habitat-lab](https://github.com/facebookresearch/habitat-lab) and habitat-sim, refer to [habitat-docker-setup](https://github.com/facebookresearch/habitat-lab#docker-setup).

### From Source

Read [build instructions and common build issues](BUILD_FROM_SOURCE.md).

## Testing

1. Download the test scenes from this [link](http://dl.fbaipublicfiles.com/habitat/habitat-test-scenes.zip) and extract locally.

1. **Interactive testing**: Use the interactive viewer included with Habitat-Sim
   ```bash
   ./build/viewer /path/to/data/scene_datasets/habitat-test-scenes/skokloster-castle.glb
   ```
   You should be able to control an agent in this test scene.
   Use W/A/S/D keys to move forward/left/backward/right and arrow keys to control gaze direction (look up/down/left/right).
   Try to find the picture of a woman surrounded by a wreath.
   Have fun!

1. **Physical interactions**: If you would like to try out habitat with dynamical objects, first download our pre-processed object data-set from this [link](http://dl.fbaipublicfiles.com/habitat/objects_v0.2.zip) and extract as `habitat-sim/data/objects/`.

   To run an interactive C++ example GUI application with physics enabled run
   ```bash
   ./build/viewer --enable-physics /path/to/data/scene_datasets/habitat-test-scenes/van-gogh-room.glb
   ```
   Use W/A/S/D keys to move forward/left/backward/right and arrow keys to control gaze direction (look up/down/left/right).
   Press 'o' key to add a random object, press 'p/f/t' to apply impulse/force/torque to the last added object or press 'u' to remove it.
   Press 'k' to kinematically nudge the last added object in a random direction.
   Press 'v' key to invert gravity.

1. **Non-interactive testing**: Run the example script:
   ```bash
   python examples/example.py --scene /path/to/data/scene_datasets/habitat-test-scenes/skokloster-castle.glb
   ```
   The agent will traverse a particular path and you should see the performance stats at the very end, something like this:
  `640 x 480, total time: 3.208 sec. FPS: 311.7`.
  Note that the test scenes do not provide semantic meshes.
  If you would like to test the semantic sensors via `example.py`, please use the data from the Matterport3D dataset (see [Datasets](#Datasets)).
  We have also provided an [example demo](https://aihabitat.org/docs/habitat-lab/habitat-lab-demo.html) for reference.

    To run a physics example in python (after building with "Physics simulation via Bullet"):
    ```bash
    python examples/example.py --scene /path/to/data/scene_datasets/habitat-test-scenes/skokloster-castle.glb --enable_physics
    ```
    Note that in this mode the agent will be frozen and oriented toward the spawned physical objects. Additionally, `--save_png` can be used to output agent visual observation frames of the physical scene to the current directory.


### Common testing issues

- If you are running on a remote machine and experience display errors when initializing the simulator, e.g.
   ```bash
    X11: The DISPLAY environment variable is missing
    Could not initialize GLFW
   ```

  ensure you do not have `DISPLAY` defined in your environment (run `unset DISPLAY` to undefine the variable)

- If you see libGL errors like:

   ```bash
    X11: The DISPLAY environment variable is missing
    Could not initialize GLFW
   ```

    chances are your libGL is located at a non-standard location. See e.g. [this issue](https://askubuntu.com/questions/541343/problems-with-libgl-fbconfigs-swrast-through-each-update).

## Documentation

Browse the online [Habitat-Sim documentation](https://aihabitat.org/docs/habitat-sim/index.html).

To get you started, see the [Lighting Setup tutorial](https://aihabitat.org/docs/habitat-sim/lighting-setups.html) for adding new objects to existing scenes and relighting the scene & objects. The [Image Extractor tutorial](https://aihabitat.org/docs/habitat-sim/image-extractor.html) shows how to get images from scenes loaded in Habitat-Sim.

## Rendering to GPU Tensors

We support transfering rendering results directly to a [PyTorch](https://pytorch.org/) tensor via CUDA-GL Interop.
This feature is built by when Habitat-Sim is compiled with CUDA, i.e. built with `--with-cuda`.  To enable it, set the
`gpu2gpu_transfer` flag of the sensor specification(s) to `True`

This is implemented in a way that is reasonably agnostic to the exact GPU-Tensor library being used, but we currently have only implemented support for PyTorch.


## WebGL

1. Download the [test scenes](http://dl.fbaipublicfiles.com/habitat/habitat-test-scenes.zip) and extract locally to habitat-sim creating habitat-sim/data.
1. Download and install [emscripten](https://emscripten.org/docs/getting_started/downloads.html) (you need at least version 1.38.48, newer versions such as 2.0.6 work too)
1. Activate your emsdk environment
1. Build using `./build_js.sh [--bullet]`
1. Run webserver
   ```bash
   python -m http.server 8000 --bind 127.0.0.1
   ```
1. Open <http://127.0.0.1:8000/build_js/esp/bindings_js/bindings.html>

## Datasets

- The full Matterport3D (MP3D) dataset for use with Habitat can be downloaded using the official [Matterport3D](https://niessner.github.io/Matterport/) download script as follows: `python download_mp.py --task habitat -o path/to/download/`. You only need the habitat zip archive and not the entire Matterport3D dataset. Note that this download script requires python 2.7 to run.
- The Gibson dataset for use with Habitat can be downloaded by agreeing to the terms of use in the [Gibson](https://github.com/StanfordVL/GibsonEnv#database) repository.
- Semantic information for Gibson is available from the [3DSceneGraph](https://3dscenegraph.stanford.edu/) dataset. The semantic data will need to be converted before it can be used within Habitat:
   ```bash
   tools/gen_gibson_semantics.sh /path/to/3DSceneGraph_medium/automated_graph /path/to/GibsonDataset /path/to/output
   ```
   To use semantics, you will need to enable the semantic sensor.
- To work with the Replica dataset, you need a file called ```sorted_faces.bin``` for each model. Such files (1 file per model), along with a convenient setup script can be downloaded from here: [sorted_faces.zip](http://dl.fbaipublicfiles.com/habitat/sorted_faces.zip). You need:
```
  - Download the file from the above link;
  - Unzip it;
  - Use the script within to copy each data file to its corresponding folder (You will have to provide the path to the folder containing all replica models. For example, ~/models/replica/);
```
## Examples

Load a specific MP3D or Gibson house: `examples/example.py --scene path/to/mp3d/house_id.glb`.

Additional arguments to `example.py` are provided to change the sensor configuration, print statistics of the semantic annotations in a scene, compute action-space shortest path trajectories, and set other useful functionality. Refer to the `example.py` and `demo_runner.py` source files for an overview.

To reproduce the benchmark table from above run `examples/benchmark.py --scene /path/to/mp3d/17DRP5sb8fy/17DRP5sb8fy.glb`.


## Code Style

We use `clang-format-8` for linting and code style enforcement of c++ code.
Code style follows the [Google C++ guidelines](https://google.github.io/styleguide/cppguide.html).
Install `clang-format-8` through `brew install clang-format` on macOS.  For other systems, `clang-format-8` can be installed via `conda install clangdev -c conda-forge` or by downloading binaries or sources from [releases.llvm.org/download](http://releases.llvm.org/download.html).
For vim integration add to your .vimrc file `map <C-K> :%!clang-format<cr>` and use Ctrl+K to format entire file.
Integration plugin for [vscode](https://marketplace.visualstudio.com/items?itemName=xaver.clang-format).

We use `black` and `isort` for linting and code style of python code.
Install `black` and `isort` through `pip install -U black isort`.
They can then be ran via `black .` and `isort`.

We use `eslint` with `prettier` plugin for linting, formatting and code style of JS code.
Install these dependencies through `npm install`. Then, for fixing linting/formatting errors run `npm run lint-fix`. Make sure you have a node version > 8 for this.

We also offer pre-commit hooks to help with automatically formatting code.
Install the pre-commit hooks with `pip install pre-commit && pre-commit install`.

## Development Tips

1. Install `ninja` (`sudo apt install ninja-build` on Linux, or `brew install ninja` on macOS) for significantly faster incremental builds
1. Install `ccache` (`sudo apt install ccache` on Linux, or `brew install ccache` on macOS) for significantly faster clean re-builds and builds with slightly different settings
1. You can skip reinstalling magnum every time by adding the argument of `--skip-install-magnum` to either `build.sh` or `setup.py`.  Note that you will still need to install magnum bindings once.
1. Arguments to `build.sh` and `setup.py` can be cached between subsequent invocations with the flag `--cache-args` on the _first_ invocation.

## Acknowledgments
The Habitat project would not have been possible without the support and contributions of many individuals. We would like to thank Xinlei Chen, Georgia Gkioxari, Daniel Gordon, Leonidas Guibas, Saurabh Gupta, Or Litany, Marcus Rohrbach, Amanpreet Singh, Devendra Singh Chaplot, Yuandong Tian, and Yuxin Wu for many helpful conversations and guidance on the design and development of the Habitat platform.


## External Contributions

* If you use the noise model from PyRobot, please cite the their [technical report](https://github.com/facebookresearch/pyrobot#citation).


    Specifically, the noise model used for the noisy control functions named `pyrobot_*` and defined in `habitat_sim/agent/controls/pyrobot_noisy_controls.py`


* If you use the Redwood Depth Noise Model, please cite their [paper](http://redwood-data.org/indoor/)

    Specifically, the noise model defined in `habitat_sim/sensors/noise_models/redwood_depth_noise_model.py` and `src/esp/sensor/RedwoodNoiseModel.*`


## License

Habitat-Sim is MIT licensed. See the [LICENSE](LICENSE) for details.

## References

1. [Habitat: A Platform for Embodied AI Research](https://arxiv.org/abs/1904.01201). Manolis Savva, Abhishek Kadian, Oleksandr Maksymets, Yili Zhao, Erik Wijmans, Bhavana Jain, Julian Straub, Jia Liu, Vladlen Koltun, Jitendra Malik, Devi Parikh, Dhruv Batra. IEEE/CVF International Conference on Computer Vision (ICCV), 2019.<|MERGE_RESOLUTION|>--- conflicted
+++ resolved
@@ -45,7 +45,6 @@
    1. [License](#license)
    1. [References](#references)
 
-<<<<<<< HEAD
 ## URDF Prototype Details ##
 URDF support and articulated objects are coming soon to Habitat! This branch is an unstable prototype for this feature.
 
@@ -97,9 +96,6 @@
 
 
 ## Motivation ##
-=======
-## Motivation
->>>>>>> fe9f78bf
 AI Habitat enables training of embodied AI agents (virtual robots) in a highly photorealistic & efficient 3D simulator, before transferring the learned skills to reality.
 This empowers a paradigm shift from 'internet AI' based on static datasets (e.g. ImageNet, COCO, VQA) to embodied AI where agents act within realistic environments, bringing to the fore active perception, long-term planning, learning from interaction, and holding a dialog grounded in an environment.
 
