#!/usr/bin/env python3

# Copyright (c) Facebook, Inc. and its affiliates.
# This source code is licensed under the MIT license found in the
# LICENSE file in the root directory of this source tree.

import time
from collections import OrderedDict
from collections.abc import MutableMapping
from os import path as osp
from typing import Any, Dict, List
from typing import MutableMapping as MutableMapping_T
from typing import Optional, Union, cast, overload

import attr
import magnum as mn
import numpy as np
from magnum import Vector3
from numpy import ndarray

try:
    import torch
    from torch import Tensor

    _HAS_TORCH = True
except ImportError:
    _HAS_TORCH = False

import habitat_sim.errors
from habitat_sim.agent.agent import Agent, AgentConfiguration, AgentState
from habitat_sim.bindings import cuda_enabled
from habitat_sim.logging import LoggingContext, logger
from habitat_sim.metadata import MetadataMediator
from habitat_sim.nav import GreedyGeodesicFollower, NavMeshSettings
from habitat_sim.sensor import SensorSpec, SensorType
from habitat_sim.sensors.noise_models import make_sensor_noise_model
from habitat_sim.sim import SimulatorBackend, SimulatorConfiguration
from habitat_sim.utils.common import quat_from_angle_axis

# TODO maybe clean up types with TypeVars
ObservationDict = Dict[str, Union[bool, np.ndarray, "Tensor"]]


@attr.s(auto_attribs=True, slots=True)
class Configuration:
    r"""Specifies how to configure the simulator.

    :property sim_cfg: The configuration of the backend of the simulator
    :property agents: A list of agent configurations
    :property metadata_mediator: (optional) The metadata mediator to build the simulator from.

    Ties together a backend config, `sim_cfg` and a list of agent
    configurations `agents`.
    """

    sim_cfg: SimulatorConfiguration
    agents: List[AgentConfiguration]
    # An existing Metadata Mediator can also be used to construct a SimulatorBackend
    metadata_mediator: Optional[MetadataMediator] = None


@attr.s(auto_attribs=True)
class Simulator(SimulatorBackend):
    r"""The core class of habitat-sim

    :property config: configuration for the simulator

    The simulator ties together the backend, the agent, controls functions,
    NavMesh collision checking/pathfinding, attribute template management,
    object manipulation, and physics simulation.
    """

    config: Configuration
    agents: List[Agent] = attr.ib(factory=list, init=False)
    _num_total_frames: int = attr.ib(default=0, init=False)
    _default_agent_id: int = attr.ib(default=0, init=False)
    __sensors: List[Dict[str, "Sensor"]] = attr.ib(factory=list, init=False)
    _initialized: bool = attr.ib(default=False, init=False)
    _previous_step_time: float = attr.ib(
        default=0.0, init=False
    )  # track the compute time of each step
    _async_draw_agent_ids: Optional[Union[int, List[int]]] = None
    __last_state: Dict[int, AgentState] = attr.ib(factory=dict, init=False)

    @staticmethod
    def _sanitize_config(config: Configuration) -> None:
        if len(config.agents) == 0:
            raise RuntimeError(
                "Config has not agents specified.  Must specify at least 1 agent"
            )

        config.sim_cfg.create_renderer = any(
            map(lambda cfg: len(cfg.sensor_specifications) > 0, config.agents)
        )
        config.sim_cfg.load_semantic_mesh = any(
            map(
                lambda cfg: any(
                    map(
                        lambda sens_spec: sens_spec.sensor_type == SensorType.SEMANTIC,
                        cfg.sensor_specifications,
                    )
                ),
                config.agents,
            )
        )

        config.sim_cfg.requires_textures = any(
            map(
                lambda cfg: any(
                    map(
                        lambda sens_spec: sens_spec.sensor_type == SensorType.COLOR,
                        cfg.sensor_specifications,
                    )
                ),
                config.agents,
            )
        )

    def __attrs_post_init__(self) -> None:
        LoggingContext.reinitialize_from_env()
        self._sanitize_config(self.config)
        self.__set_from_config(self.config)

    def close(self, destroy: bool = True) -> None:
        r"""Close the simulator instance.

        :param destroy: Whether or not to force the OpenGL context to be
            destroyed if async rendering was used.  If async rendering wasn't used,
            this has no effect.
        """
        # NB: Python still still call __del__ (and thus)
        # close even if __init__ errors. We don't
        # have anything to close if we aren't initialized so
        # we can just return.
        if not self._initialized:
            return

        if self.renderer is not None:
            self.renderer.acquire_gl_context()

        for agent_sensorsuite in self.__sensors:
            for sensor in agent_sensorsuite.values():
                sensor.close()
                del sensor

        self.__sensors = []

        for agent in self.agents:
            agent.close()
            del agent

        self.agents = []

        self.__last_state.clear()

        super().close(destroy)

    def __enter__(self) -> "Simulator":
        return self

    def __exit__(self, exc_type, exc_val, exc_tb):
        self.close(destroy=True)

    def seed(self, new_seed: int) -> None:
        super().seed(new_seed)
        self.pathfinder.seed(new_seed)

    @overload
    def reset(self, agent_ids: List[int]) -> Dict[int, ObservationDict]:
        ...

    @overload
    def reset(self, agent_ids: Optional[int] = None) -> ObservationDict:
        ...

    def reset(
        self, agent_ids: Union[Optional[int], List[int]] = None
    ) -> Union[ObservationDict, Dict[int, ObservationDict],]:
        super().reset()
        for i in range(len(self.agents)):
            self.reset_agent(i)

        if agent_ids is None:
            agent_ids = [self._default_agent_id]
            return_single = True
        else:
            agent_ids = cast(List[int], agent_ids)
            return_single = False
        obs = self.get_sensor_observations(agent_ids=agent_ids)
        if return_single:
            return obs[agent_ids[0]]
        return obs

    def reset_agent(self, agent_id: int) -> None:
        agent = self.get_agent(agent_id)
        initial_agent_state = agent.initial_state
        if initial_agent_state is None:
            raise RuntimeError("reset called before agent was given an initial state")

        self.initialize_agent(agent_id, initial_agent_state)

    def _config_backend(self, config: Configuration) -> None:
        if not self._initialized:
            super().__init__(config.sim_cfg, config.metadata_mediator)
            self._initialized = True
        else:
            super().reconfigure(config.sim_cfg)

    def _config_agents(self, config: Configuration) -> None:
        self.agents = [
            Agent(self.get_active_scene_graph().get_root_node().create_child(), cfg)
            for cfg in config.agents
        ]

    def _config_pathfinder(self, config: Configuration) -> None:
        scene_basename = osp.basename(config.sim_cfg.scene_id)
        # "mesh.ply" is identified as a replica model, whose navmesh
        # is named as "mesh_semantic.navmesh" and is placed in the
        # subfolder called "habitat" (a level deeper than the "mesh.ply")
        if scene_basename == "mesh.ply":
            scene_dir = osp.dirname(config.sim_cfg.scene_id)
            navmesh_filenname = osp.join(scene_dir, "habitat", "mesh_semantic.navmesh")
        else:
            navmesh_filenname = osp.splitext(config.sim_cfg.scene_id)[0] + ".navmesh"

        if osp.exists(navmesh_filenname) and not self.pathfinder.is_loaded:
            self.pathfinder.load_nav_mesh(navmesh_filenname)
            logger.info(f"Loaded navmesh {navmesh_filenname}")

        # NOTE: this recomputed NavMesh does not include STATIC objects.
        needed_settings = NavMeshSettings()
        default_agent_config = config.agents[config.sim_cfg.default_agent_id]
        needed_settings.agent_radius = default_agent_config.radius
        needed_settings.agent_height = default_agent_config.height
        if (
            # If we loaded a navmesh and we need one with different settings,
            # always try and recompute
            (
                self.pathfinder.is_loaded
                and self.pathfinder.nav_mesh_settings != needed_settings
            )
            # If we didn't load a navmesh, only try to recompute one if we can.
            # This allows for use cases where we just want to view a single
            # object or similar.
            or (
                not self.pathfinder.is_loaded
                and config.sim_cfg.scene_id.lower() != "none"
                and config.sim_cfg.create_renderer
            )
        ):
            logger.info(
                f"Recomputing navmesh for agent's height {default_agent_config.height} and radius"
                f" {default_agent_config.radius}."
            )
<<<<<<< HEAD
            print(
                f"Legacy radius={agent_legacy_config.radius}, height={agent_legacy_config.height} vs default_agent radius={default_agent_config.radius}, height={default_agent_config.height}"
            )
            navmesh_settings = NavMeshSettings()
            navmesh_settings.set_defaults()
            navmesh_settings.agent_radius = default_agent_config.radius
            navmesh_settings.agent_height = default_agent_config.height
            self.recompute_navmesh(self.pathfinder, navmesh_settings)
=======
            self.recompute_navmesh(self.pathfinder, needed_settings)
>>>>>>> 9a185835

        self.pathfinder.seed(config.sim_cfg.random_seed)

        if not self.pathfinder.is_loaded:
            logger.warning(
                "Could not find a navmesh nor could one be computed, "
                "no collision checking will be done"
            )

    def reconfigure(self, config: Configuration) -> None:
        self._sanitize_config(config)

        if self.config != config:
            self.__set_from_config(config)
            self.config = config

    def __set_from_config(self, config: Configuration) -> None:
        self._config_backend(config)
        self._config_agents(config)
        self._config_pathfinder(config)
        self.frustum_culling = config.sim_cfg.frustum_culling

        for i in range(len(self.agents)):
            self.agents[i].controls.move_filter_fn = self.step_filter

        self._default_agent_id = config.sim_cfg.default_agent_id

        self.__sensors: List[Dict[str, Sensor]] = [
            dict() for i in range(len(config.agents))
        ]
        self.__last_state = dict()
        for agent_id, agent_cfg in enumerate(config.agents):
            for spec in agent_cfg.sensor_specifications:
                self._update_simulator_sensors(spec.uuid, agent_id=agent_id)
            self.initialize_agent(agent_id)

    def _update_simulator_sensors(self, uuid: str, agent_id: int) -> None:
        self.__sensors[agent_id][uuid] = Sensor(
            sim=self, agent=self.get_agent(agent_id), sensor_id=uuid
        )

    def add_sensor(
        self, sensor_spec: SensorSpec, agent_id: Optional[int] = None
    ) -> None:
        if (
            (
                not self.config.sim_cfg.load_semantic_mesh
                and sensor_spec.sensor_type == SensorType.SEMANTIC
            )
            or (
                not self.config.sim_cfg.requires_textures
                and sensor_spec.sensor_type == SensorType.COLOR
            )
            or (
                not self.config.sim_cfg.create_renderer
                and sensor_spec.sensor_type == SensorType.DEPTH
            )
        ):
            sensor_type = sensor_spec.sensor_type
            raise ValueError(
                f"""Data for {sensor_type} sensor was not loaded during Simulator init.
                    Cannot dynamically add a {sensor_type} sensor unless one already exists.
                    """
            )
        if agent_id is None:
            agent_id = self._default_agent_id
        agent = self.get_agent(agent_id=agent_id)
        agent._add_sensor(sensor_spec)
        self._update_simulator_sensors(sensor_spec.uuid, agent_id=agent_id)

    def get_agent(self, agent_id: int) -> Agent:
        return self.agents[agent_id]

    def initialize_agent(
        self, agent_id: int, initial_state: Optional[AgentState] = None
    ) -> Agent:
        agent = self.get_agent(agent_id=agent_id)
        if initial_state is None:
            initial_state = AgentState()
            if self.pathfinder.is_loaded:
                initial_state.position = self.pathfinder.get_random_navigable_point()
                initial_state.rotation = quat_from_angle_axis(
                    self.random.uniform_float(0, 2.0 * np.pi), np.array([0, 1, 0])
                )

        agent.set_state(initial_state, is_initial=True)
        self.__last_state[agent_id] = agent.state
        return agent

    def start_async_render_and_step_physics(
        self, dt: float, agent_ids: Union[int, List[int]] = 0
    ):
        if self._async_draw_agent_ids is not None:
            raise RuntimeError(
                "start_async_render_and_step_physics was already called.  "
                "Call get_sensor_observations_async_finish before calling this again.  "
                "Use step_physics to step physics additional times."
            )

        self._async_draw_agent_ids = agent_ids
        if isinstance(agent_ids, int):
            agent_ids = [agent_ids]

        for agent_id in agent_ids:
            agent_sensorsuite = self.__sensors[agent_id]
            for _sensor_uuid, sensor in agent_sensorsuite.items():
                sensor._draw_observation_async()

        self.renderer.start_draw_jobs()
        self.step_physics(dt)

    def start_async_render(self, agent_ids: Union[int, List[int]] = 0):
        if self._async_draw_agent_ids is not None:
            raise RuntimeError(
                "start_async_render_and_step_physics was already called.  "
                "Call get_sensor_observations_async_finish before calling this again.  "
                "Use step_physics to step physics additional times."
            )

        self._async_draw_agent_ids = agent_ids
        if isinstance(agent_ids, int):
            agent_ids = [agent_ids]

        for agent_id in agent_ids:
            agent_sensorsuite = self.__sensors[agent_id]
            for _sensor_uuid, sensor in agent_sensorsuite.items():
                sensor._draw_observation_async()

        self.renderer.start_draw_jobs()

    def get_sensor_observations_async_finish(
        self,
    ) -> Union[
        Dict[str, Union[ndarray, "Tensor"]],
        Dict[int, Dict[str, Union[ndarray, "Tensor"]]],
    ]:
        if self._async_draw_agent_ids is None:
            raise RuntimeError(
                "get_sensor_observations_async_finish was called before calling start_async_render_and_step_physics."
            )

        agent_ids = self._async_draw_agent_ids
        self._async_draw_agent_ids = None
        if isinstance(agent_ids, int):
            agent_ids = [agent_ids]
            return_single = True
        else:
            return_single = False

        self.renderer.wait_draw_jobs()
        # As backport. All Dicts are ordered in Python >= 3.7
        observations: Dict[int, Dict[str, Union[ndarray, "Tensor"]]] = OrderedDict()
        for agent_id in agent_ids:
            agent_observations: Dict[str, Union[ndarray, "Tensor"]] = {}
            for sensor_uuid, sensor in self.__sensors[agent_id].items():
                agent_observations[sensor_uuid] = sensor._get_observation_async()

            observations[agent_id] = agent_observations
        if return_single:
            return next(iter(observations.values()))
        return observations

    @overload
    def get_sensor_observations(self, agent_ids: int = 0) -> ObservationDict:
        ...

    @overload
    def get_sensor_observations(
        self, agent_ids: List[int]
    ) -> Dict[int, ObservationDict]:
        ...

    def get_sensor_observations(
        self, agent_ids: Union[int, List[int]] = 0
    ) -> Union[ObservationDict, Dict[int, ObservationDict],]:
        if isinstance(agent_ids, int):
            agent_ids = [agent_ids]
            return_single = True
        else:
            return_single = False

        for agent_id in agent_ids:
            agent_sensorsuite = self.__sensors[agent_id]
            for _sensor_uuid, sensor in agent_sensorsuite.items():
                sensor.draw_observation()

        # As backport. All Dicts are ordered in Python >= 3.7
        observations: Dict[int, ObservationDict] = OrderedDict()
        for agent_id in agent_ids:
            agent_observations: ObservationDict = {}
            for sensor_uuid, sensor in self.__sensors[agent_id].items():
                agent_observations[sensor_uuid] = sensor.get_observation()
            observations[agent_id] = agent_observations
        if return_single:
            return next(iter(observations.values()))
        return observations

    @property
    def _default_agent(self) -> Agent:
        # TODO Deprecate and remove
        return self.get_agent(agent_id=self._default_agent_id)

    @property
    def _last_state(self) -> AgentState:
        # TODO Deprecate and remove
        return self.__last_state[self._default_agent_id]

    @_last_state.setter
    def _last_state(self, state: AgentState) -> None:
        # TODO Deprecate and remove
        self.__last_state[self._default_agent_id] = state

    @property
    def _sensors(self) -> Dict[str, "Sensor"]:
        # TODO Deprecate and remove
        return self.__sensors[self._default_agent_id]

    def last_state(self, agent_id: Optional[int] = None) -> AgentState:
        if agent_id is None:
            agent_id = self._default_agent_id
        return self.__last_state[agent_id]

    @overload
    def step(self, action: Union[str, int], dt: float = 1.0 / 60.0) -> ObservationDict:
        ...

    @overload
    def step(
        self, action: MutableMapping_T[int, Union[str, int]], dt: float = 1.0 / 60.0
    ) -> Dict[int, ObservationDict]:
        ...

    def step(
        self,
        action: Union[str, int, MutableMapping_T[int, Union[str, int]]],
        dt: float = 1.0 / 60.0,
    ) -> Union[ObservationDict, Dict[int, ObservationDict],]:
        self._num_total_frames += 1
        if isinstance(action, MutableMapping):
            return_single = False
        else:
            action = cast(Dict[int, Union[str, int]], {self._default_agent_id: action})
            return_single = True
        collided_dict: Dict[int, bool] = {}
        for agent_id, agent_act in action.items():
            agent = self.get_agent(agent_id)
            collided_dict[agent_id] = agent.act(agent_act)
            self.__last_state[agent_id] = agent.get_state()

        # step physics by dt
        step_start_Time = time.time()
        super().step_world(dt)
        self._previous_step_time = time.time() - step_start_Time

        multi_observations = self.get_sensor_observations(agent_ids=list(action.keys()))
        for agent_id, agent_observation in multi_observations.items():
            agent_observation["collided"] = collided_dict[agent_id]
        if return_single:
            return multi_observations[self._default_agent_id]
        return multi_observations

    def make_greedy_follower(
        self,
        agent_id: Optional[int] = None,
        goal_radius: float = None,
        *,
        stop_key: Optional[Any] = None,
        forward_key: Optional[Any] = None,
        left_key: Optional[Any] = None,
        right_key: Optional[Any] = None,
        fix_thrashing: bool = True,
        thrashing_threshold: int = 16,
    ):
        if agent_id is None:
            agent_id = self._default_agent_id
        return GreedyGeodesicFollower(
            self.pathfinder,
            self.get_agent(agent_id),
            goal_radius,
            stop_key=stop_key,
            forward_key=forward_key,
            left_key=left_key,
            right_key=right_key,
            fix_thrashing=fix_thrashing,
            thrashing_threshold=thrashing_threshold,
        )

    def step_filter(self, start_pos: Vector3, end_pos: Vector3) -> Vector3:
        r"""Computes a valid navigable end point given a target translation on the NavMesh.
        Uses the configured sliding flag.

        :param start_pos: The valid initial position of a translation.
        :param end_pos: The target end position of a translation.
        """
        if self.pathfinder.is_loaded:
            if self.config.sim_cfg.allow_sliding:
                end_pos = self.pathfinder.try_step(start_pos, end_pos)
            else:
                end_pos = self.pathfinder.try_step_no_sliding(start_pos, end_pos)

        return end_pos

    def __del__(self) -> None:
        self.close(destroy=True)

    def step_physics(self, dt: float, scene_id: int = 0) -> None:
        self.step_world(dt)


class Sensor:
    r"""Wrapper around habitat_sim.Sensor

    TODO(MS) define entire Sensor class in python, reducing complexity
    """
    buffer = Union[np.ndarray, "Tensor"]

    def __init__(self, sim: Simulator, agent: Agent, sensor_id: str) -> None:
        self._sim = sim
        self._agent = agent

        # sensor is an attached object to the scene node
        # store such "attached object" in _sensor_object
        self._sensor_object = self._agent._sensors[sensor_id]

        self._spec = self._sensor_object.specification()

        if self._sim.renderer is not None:
            self._sim.renderer.bind_render_target(self._sensor_object)

        if self._spec.gpu2gpu_transfer:
            assert cuda_enabled, "Must build habitat sim with cuda for gpu2gpu-transfer"
            assert _HAS_TORCH
            device = torch.device("cuda", self._sim.gpu_device)  # type: ignore[attr-defined]
            torch.cuda.set_device(device)

            resolution = self._spec.resolution
            if self._spec.sensor_type == SensorType.SEMANTIC:
                self._buffer: Union[np.ndarray, "Tensor"] = torch.empty(
                    resolution[0], resolution[1], dtype=torch.int32, device=device
                )
            elif self._spec.sensor_type == SensorType.DEPTH:
                self._buffer = torch.empty(
                    resolution[0], resolution[1], dtype=torch.float32, device=device
                )
            else:
                self._buffer = torch.empty(
                    resolution[0], resolution[1], 4, dtype=torch.uint8, device=device
                )
        else:
            size = self._sensor_object.framebuffer_size
            if self._spec.sensor_type == SensorType.SEMANTIC:
                self._buffer = np.empty(
                    (self._spec.resolution[0], self._spec.resolution[1]),
                    dtype=np.uint32,
                )
                self.view = mn.MutableImageView2D(
                    mn.PixelFormat.R32UI, size, self._buffer
                )
            elif self._spec.sensor_type == SensorType.DEPTH:
                self._buffer = np.empty(
                    (self._spec.resolution[0], self._spec.resolution[1]),
                    dtype=np.float32,
                )
                self.view = mn.MutableImageView2D(
                    mn.PixelFormat.R32F, size, self._buffer
                )
            else:
                self._buffer = np.empty(
                    (
                        self._spec.resolution[0],
                        self._spec.resolution[1],
                        self._spec.channels,
                    ),
                    dtype=np.uint8,
                )
                self.view = mn.MutableImageView2D(
                    mn.PixelFormat.RGBA8_UNORM,
                    size,
                    self._buffer.reshape(self._spec.resolution[0], -1),
                )

        noise_model_kwargs = self._spec.noise_model_kwargs
        self._noise_model = make_sensor_noise_model(
            self._spec.noise_model,
            {"gpu_device_id": self._sim.gpu_device, **noise_model_kwargs},
        )
        assert self._noise_model.is_valid_sensor_type(
            self._spec.sensor_type
        ), "Noise model '{}' is not valid for sensor '{}'".format(
            self._spec.noise_model, self._spec.uuid
        )

    def draw_observation(self) -> None:
        assert self._sim.renderer is not None
        # see if the sensor is attached to a scene graph, otherwise it is invalid,
        # and cannot make any observation
        if not self._sensor_object.object:
            raise habitat_sim.errors.InvalidAttachedObject(
                "Sensor observation requested but sensor is invalid.\
                 (has it been detached from a scene node?)"
            )
        self._sim.renderer.draw(self._sensor_object, self._sim)

    def _draw_observation_async(self) -> None:
        assert self._sim.renderer is not None
        if (
            self._spec.sensor_type == SensorType.SEMANTIC
            and self._sim.get_active_scene_graph()
            is not self._sim.get_active_semantic_scene_graph()
        ):
            raise RuntimeError(
                "Async drawing doesn't support semantic rendering when there are multiple scene graphs"
            )
        # TODO: sync this path with renderer changes as above (render from sensor object)

        # see if the sensor is attached to a scene graph, otherwise it is invalid,
        # and cannot make any observation
        if not self._sensor_object.object:
            raise habitat_sim.errors.InvalidAttachedObject(
                "Sensor observation requested but sensor is invalid.\
                 (has it been detached from a scene node?)"
            )

        # get the correct scene graph based on application
        if self._spec.sensor_type == SensorType.SEMANTIC:
            if self._sim.semantic_scene is None:
                raise RuntimeError(
                    "SemanticSensor observation requested but no SemanticScene is loaded"
                )
            scene = self._sim.get_active_semantic_scene_graph()
        else:  # SensorType is DEPTH or any other type
            scene = self._sim.get_active_scene_graph()

        # now, connect the agent to the root node of the current scene graph

        # sanity check is not needed on agent:
        # because if a sensor is attached to a scene graph,
        # it implies the agent is attached to the same scene graph
        # (it assumes backend simulator will guarantee it.)

        agent_node = self._agent.scene_node
        agent_node.parent = scene.get_root_node()

        # get the correct scene graph based on application
        if self._spec.sensor_type == SensorType.SEMANTIC:
            scene = self._sim.get_active_semantic_scene_graph()
        else:  # SensorType is DEPTH or any other type
            scene = self._sim.get_active_scene_graph()

        render_flags = habitat_sim.gfx.Camera.Flags.NONE

        if self._sim.frustum_culling:
            render_flags |= habitat_sim.gfx.Camera.Flags.FRUSTUM_CULLING

        self._sim.renderer.enqueue_async_draw_job(
            self._sensor_object, scene, self.view, render_flags
        )

    def get_observation(self) -> Union[ndarray, "Tensor"]:
        assert self._sim.renderer is not None
        tgt = self._sensor_object.render_target

        if self._spec.gpu2gpu_transfer:
            with torch.cuda.device(self._buffer.device):  # type: ignore[attr-defined, union-attr]
                if self._spec.sensor_type == SensorType.SEMANTIC:
                    tgt.read_frame_object_id_gpu(self._buffer.data_ptr())  # type: ignore[attr-defined, union-attr]
                elif self._spec.sensor_type == SensorType.DEPTH:
                    tgt.read_frame_depth_gpu(self._buffer.data_ptr())  # type: ignore[attr-defined, union-attr]
                else:
                    tgt.read_frame_rgba_gpu(self._buffer.data_ptr())  # type: ignore[attr-defined, union-attr]

                obs = self._buffer.flip(0)  # type: ignore[union-attr]
        else:
            if self._spec.sensor_type == SensorType.SEMANTIC:
                tgt.read_frame_object_id(self.view)
            elif self._spec.sensor_type == SensorType.DEPTH:
                tgt.read_frame_depth(self.view)
            else:
                tgt.read_frame_rgba(self.view)

            obs = np.flip(self._buffer, axis=0)

        return self._noise_model(obs)

    def _get_observation_async(self) -> Union[ndarray, "Tensor"]:
        if self._spec.gpu2gpu_transfer:
            obs = self._buffer.flip(0)  # type: ignore[union-attr]
        else:
            obs = np.flip(self._buffer, axis=0)

        return self._noise_model(obs)

    def close(self) -> None:
        self._sim = None
        self._agent = None
        self._sensor_object = None<|MERGE_RESOLUTION|>--- conflicted
+++ resolved
@@ -252,18 +252,7 @@
                 f"Recomputing navmesh for agent's height {default_agent_config.height} and radius"
                 f" {default_agent_config.radius}."
             )
-<<<<<<< HEAD
-            print(
-                f"Legacy radius={agent_legacy_config.radius}, height={agent_legacy_config.height} vs default_agent radius={default_agent_config.radius}, height={default_agent_config.height}"
-            )
-            navmesh_settings = NavMeshSettings()
-            navmesh_settings.set_defaults()
-            navmesh_settings.agent_radius = default_agent_config.radius
-            navmesh_settings.agent_height = default_agent_config.height
-            self.recompute_navmesh(self.pathfinder, navmesh_settings)
-=======
             self.recompute_navmesh(self.pathfinder, needed_settings)
->>>>>>> 9a185835
 
         self.pathfinder.seed(config.sim_cfg.random_seed)
 
